--- conflicted
+++ resolved
@@ -13,31 +13,26 @@
 See the License for the specific language governing permissions and
 limitations under the License.
 */
-<<<<<<< HEAD
 
 
 #if _WIN32
 #error "fix me: strptime() is needed"
 #else
 #define _GNU_SOURCE
-=======
+
+#include <time.h>
+
+#endif
+
 #define MJSON_API_ONLY
 #include <mjson.h>
 
 
 #include <stdbool.h>
+#include <utils.h>
+
 #include "model.h"
 #include <math.h>
->>>>>>> 499fac2b
-
-#include <time.h>
-
-#endif
-
-#include <mjson.h>
-#include <utils.h>
-
-#include "model.h"
 
 typedef int (*dump_func)(void *, int);
 typedef void *(*parse_func)(const char *, int);
