--- conflicted
+++ resolved
@@ -591,16 +591,10 @@
 
         ch->state = Connecting;
 
-<<<<<<< HEAD
     uv_mbed_init(ch->loop, &ch->connection, ch->connection.tls);
-    ch->connection._stream.data = ch;
-    uv_mbed_connect(req, &ch->connection, ch->host, ch->port, on_channel_connect_internal);
-=======
-        uv_mbed_init(ch->ctx->loop, &ch->connection, ch->ctx->tlsCtx);
         ch->connection._stream.data = ch;
         uv_mbed_connect(req, &ch->connection, ch->host, ch->port, on_channel_connect_internal);
     }
->>>>>>> 860b78b1
     uv_close((uv_handle_t *) t, (uv_close_cb) free);
 }
 
