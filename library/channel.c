/*
Copyright 2019-2020 NetFoundry, Inc.

Licensed under the Apache License, Version 2.0 (the "License");
you may not use this file except in compliance with the License.
You may obtain a copy of the License at

https://www.apache.org/licenses/LICENSE-2.0

Unless required by applicable law or agreed to in writing, software
distributed under the License is distributed on an "AS IS" BASIS,
WITHOUT WARRANTIES OR CONDITIONS OF ANY KIND, either express or implied.
See the License for the specific language governing permissions and
limitations under the License.
*/

#include <stdlib.h>
#include <http_parser.h>
#include <assert.h>

#include "zt_internal.h"
#include "utils.h"
#include "endian_internal.h"
#include "win32_compat.h"

#ifndef MAXHOSTNAMELEN
#define MAXHOSTNAMELEN 255
#endif

#define BACKOFF_TIME 3000 /* 3 seconds */
#define MAX_BACKOFF 5 /* max reconnection timeout: (1 << 5) * BACKOFF_TIME = 96 seconds */

enum ChannelState {
    Initial,
    Connecting,
    Connected,
    Disconnected,
    Closed,
};

static void reconnect_channel(ziti_channel_t *ch);

static void on_channel_connect_internal(uv_connect_t *req, int status);

static void on_write(uv_write_t *req, int status);

static void async_write(uv_async_t *ar);

static struct msg_receiver *find_receiver(ziti_channel_t *ch, uint32_t conn_id);

struct async_write_req {
    uv_buf_t buf;
    ziti_channel_t *ch;
};

struct waiter_s {
    int32_t seq;
    reply_cb cb;
    void *reply_ctx;

    LIST_ENTRY(waiter_s) next;
};

struct ch_conn_req {
    ch_connect_cb cb;
    void *ctx;
};

struct msg_receiver {
    int id;
    void *receiver;

    void (*receive)(void *receiver, message *m, int code);

    LIST_ENTRY(msg_receiver) _next;
};

static int ziti_channel_init(struct ziti_ctx *ctx, ziti_channel_t *ch, uint32_t id, tls_context *tls) {
    ch->ctx = ctx;
    ch->loop = ctx->loop;
    ch->id = id;
    ch->msg_seq = -1;

    char hostname[MAXHOSTNAMELEN];
    size_t hostlen = sizeof(hostname);
    uv_os_gethostname(hostname, &hostlen);

    snprintf(ch->token, sizeof(ch->token), "ziti-sdk-c[%d]@%*.*s", ch->id, (int) hostlen, (int) hostlen, hostname);

    ch->state = Initial;
    // 32 concurrent connect requests for the same channel is probably enough
    ch->conn_reqs = calloc(32, sizeof(struct ch_conn_req *));
    ch->conn_reqs_n = 0;

    ch->name = NULL;
    ch->in_next = NULL;
    ch->in_body_offset = 0;
    ch->incoming = new_buffer();

    LIST_INIT(&ch->receivers);
    LIST_INIT(&ch->waiters);

    uv_mbed_init(ch->loop, &ch->connection, tls);
    uv_mbed_keepalive(&ch->connection, true, 60);
    uv_mbed_nodelay(&ch->connection, true);
    ch->connection._stream.data = ch;

    ch->notify_cb = ziti_on_channel_event;
    ch->notify_ctx = ctx;
    return 0;
}

void ziti_channel_free(ziti_channel_t *ch) {
    free(ch->conn_reqs);
    free_buffer(ch->incoming);
    FREE(ch->name);
    FREE(ch->version);
    FREE(ch->host);
}

int ziti_close_channels(struct ziti_ctx *ziti) {
    ziti_channel_t *ch;
    const char *url;
    MODEL_MAP_FOREACH(url, ch, &ziti->channels) {
        ziti_channel_close(ch);
    }
    return ZITI_OK;
}

static void close_handle_cb(uv_handle_t *h) {
    uv_mbed_t *mbed = (uv_mbed_t *) h;
    ziti_channel_t *ch = mbed->_stream.data;

    uv_mbed_free(mbed);
    ziti_channel_free(ch);
    free(ch);
}

int ziti_channel_close(ziti_channel_t *ch) {
    int r = 0;
    if (ch->state != Closed) {
        ZITI_LOG(INFO, "closing ch[%d](%s)", ch->id, ch->name);
        r = uv_mbed_close(&ch->connection, close_handle_cb);
        uv_timer_stop(&ch->latency_timer);
        uv_close((uv_handle_t *) &ch->latency_timer, NULL);
        ch->state = Closed;
    }
    return r;
}

void ziti_channel_add_receiver(ziti_channel_t *ch, int id, void *receiver, void (*receive_f)(void *, message *, int)) {
    NEWP(r, struct msg_receiver);
    r->id = id;
    r->receiver = receiver;
    r->receive = receive_f;

    LIST_INSERT_HEAD(&ch->receivers, r, _next);
    ZITI_LOG(DEBUG, "ch[%d] added receiver[%d]", ch->id, id);
}

void ziti_channel_rem_receiver(ziti_channel_t *ch, int id) {
    struct msg_receiver *r = find_receiver(ch, id);

    if (r) {
        LIST_REMOVE(r, _next);
        ZITI_LOG(DEBUG, "ch[%d] removed receiver[%d]", ch->id, id);
        free(r);
    }
}

bool ziti_channel_is_connected(ziti_channel_t *ch) {
    return ch->state == Connected;
}

int ziti_channel_connect(ziti_context ztx, const char *ch_name, const char *url, ch_connect_cb cb, void *cb_ctx) {
    ziti_channel_t *ch = model_map_get(&ztx->channels, ch_name);

    if (ch != NULL) {
        ZITI_LOG(DEBUG, "existing channel found for ingress[%s]", url);

        if (ch->state == Connected) {
            cb(ch, cb_ctx, ZITI_OK);
        } else if (ch->state == Connecting || ch->state == Initial) {
            // not connected yet, add to the callbacks
            if (cb != NULL) {
                NEWP(r, struct ch_conn_req);
                r->cb = cb;
                r->ctx = cb_ctx;
                ch->conn_reqs[ch->conn_reqs_n++] = r;
            }
        } else if (ch->state == Disconnected) {
            if (cb) {
                cb(ch, cb_ctx, UV_ENOTCONN);
            }
            return ZITI_GATEWAY_UNAVAILABLE;
        } else {
            ZITI_LOG(ERROR, "should not be here: %s", ziti_errorstr(ZITI_WTF));
            return ZITI_WTF;
        }
        return ZITI_OK;
    }

    ch = calloc(1, sizeof(ziti_channel_t));
    ziti_channel_init(ztx, ch, ztx->ch_counter++, ztx->tlsCtx);
    ch->name = strdup(ch_name);
    ZITI_LOG(INFO, "opening new channel for ingress[%s] ch[%d]", ch->name, ch->id);

    struct http_parser_url ingress;
    http_parser_url_init(&ingress);
    http_parser_parse_url(url, strlen(url), 0, &ingress);

    char host[128];
    int hostlen = ingress.field_data[UF_HOST].len;
    int hostoffset = ingress.field_data[UF_HOST].off;
    snprintf(host, sizeof(host), "%*.*s", hostlen, hostlen, url + hostoffset);

    ch->host = strdup(host);
    ch->port = ingress.port;
    model_map_set(&ztx->channels, ch->name, ch);

    uv_connect_t *req = calloc(1, sizeof(uv_connect_t));
    req->data = ch;

    if (cb != NULL) {
        NEWP(r, struct ch_conn_req);
        r->cb = cb;
        r->ctx = cb_ctx;
        ch->conn_reqs[ch->conn_reqs_n++] = r;
    }

    ch->state = Connecting;

    uv_mbed_connect(req, &ch->connection, ch->host, ch->port, on_channel_connect_internal);
    return ZITI_OK;
}

void on_channel_send(uv_write_t *w, int status) {
    struct ziti_write_req_s *ziti_write = w->data;

    if (ziti_write != NULL) {
        free(ziti_write->payload);
        on_write_completed(ziti_write->conn, ziti_write, status);
    }

    free(w);
}

int ziti_channel_send(ziti_channel_t *ch, uint32_t content, const hdr_t *hdrs, int nhdrs, const uint8_t *body,
                      uint32_t body_len,
                      struct ziti_write_req_s *ziti_write) {
    header_t header;
    header_init(&header, ch->msg_seq++);

    ZITI_LOG(TRACE, "ch[%d]=> ct[%x] seq[%d] len[%d]", ch->id, content, header.seq, body_len);
    header.content = content;
    header.body_len = body_len;

    uint32_t hdrs_len = 0;
    for (int i = 0; i < nhdrs; i++) {
        hdrs_len += sizeof(uint32_t) * 2 + hdrs[i].length; // header id + val(length) + length
    }
    header.headers_len = hdrs_len;

    unsigned int msg_size = body_len + HEADER_SIZE + hdrs_len;
    uint8_t *msg_buf = malloc(msg_size);
    header_to_buffer(&header, msg_buf);

    uint8_t *p = msg_buf + HEADER_SIZE;
    for (int i = 0; i < nhdrs; i++) {
        p = write_hdr(&hdrs[i], p);
    }
    assert(p == msg_buf + HEADER_SIZE + hdrs_len);
    memcpy(p, body, body_len);

    uv_buf_t buf = uv_buf_init(msg_buf, msg_size);
    NEWP(req, uv_write_t);
    req->data = ziti_write;
    ziti_write->payload = msg_buf;
    return uv_mbed_write(req, &ch->connection, &buf, on_channel_send);
}

void ziti_channel_remove_waiter(ziti_channel_t *ch, struct waiter_s *waiter) {
    if (waiter) {
        LIST_REMOVE(waiter, next);
        free(waiter);
    }
}

<<<<<<< HEAD
struct waiter_s* ziti_channel_send_for_reply(ziti_channel_t *ch, uint32_t content, const hdr_t *hdrs, int nhdrs, const uint8_t *body,
                                uint32_t body_len,
                                reply_cb rep_cb, void *reply_ctx) {
    struct waiter_s* result = NULL;
=======
struct waiter_s *
ziti_channel_send_for_reply(ziti_channel_t *ch, uint32_t content, const hdr_t *hdrs, int nhdrs, const uint8_t *body,
                            uint32_t body_len,
                            reply_cb rep_cb, void *reply_ctx) {
    struct waiter_s *result = NULL;
>>>>>>> 68871fcc
    header_t header;
    header_init(&header, ch->msg_seq++);

    ZITI_LOG(TRACE, "ch[%d]=> ct[%x] seq[%d] len[%d]", ch->id, content, header.seq, body_len);
    header.content = content;
    header.body_len = body_len;

    uint32_t hdrs_len = 0;
    for (int i = 0; i < nhdrs; i++) {
        hdrs_len += sizeof(uint32_t) * 2 + hdrs[i].length; // header id + val(length) + length
    }
    header.headers_len = hdrs_len;
    unsigned int msg_size = HEADER_SIZE + hdrs_len + body_len;
    uint8_t *msg_buf = malloc(msg_size);
    header_to_buffer(&header, msg_buf);

    uint8_t *p = msg_buf + HEADER_SIZE;
    for (int i = 0; i < nhdrs; i++) {
        p = write_hdr(&hdrs[i], p);
    }
    assert(p == msg_buf + HEADER_SIZE + hdrs_len);

    memcpy(p, body, body_len);

    if (rep_cb != NULL) {
        NEWP(w, struct waiter_s);
        w->seq = header.seq;
        w->cb = rep_cb;
        w->reply_ctx = reply_ctx;

        LIST_INSERT_HEAD(&ch->waiters, w, next);
        result = w;
    }

    NEWP(wr, struct async_write_req);
    wr->buf = uv_buf_init(msg_buf, msg_size);
    wr->ch = ch;

    NEWP(async_req, uv_async_t);
    uv_async_init(ch->loop, async_req, async_write);
    async_req->data = wr;

    // Guard against write requests coming on a thread different from our loop
    if (uv_thread_self() == ch->ctx->loop_thread) {
        async_write(async_req);
    } else {
        uv_async_send(async_req);
    }

    return result;
}

static struct msg_receiver *find_receiver(ziti_channel_t *ch, uint32_t conn_id) {
    struct msg_receiver *c;
    LIST_FOREACH(c, &ch->receivers, _next) {
        if (c->id == conn_id) {
            return c;
        }
    }
    return NULL;
}


static bool is_edge(int32_t content) {
    switch (content) {
        case ContentTypeConnect:
        case ContentTypeStateConnected:
        case ContentTypeStateClosed:
        case ContentTypeData:
        case ContentTypeDial:
        case ContentTypeDialSuccess:
        case ContentTypeDialFailed:
        case ContentTypeBind:
        case ContentTypeUnbind:
            return true;
        default:
            return false;
    }
}

static void dispatch_message(ziti_channel_t *ch, message *m) {
    struct waiter_s *w = NULL;

    m->nhdrs = parse_hdrs(m->headers, m->header.headers_len, &m->hdrs);

    int32_t reply_to;
    bool is_reply = message_get_int32_header(m, ReplyForHeader, &reply_to);

    if (is_reply) {
        LIST_FOREACH(w, &ch->waiters, next) {
            if (w->seq == reply_to) {
                break;
            }
        }

        if (w) {
            LIST_REMOVE(w, next);
            ZITI_LOG(TRACE, "ch[%d] found waiter for [rep_to=%d]", ch->id, w->seq);

            w->cb(w->reply_ctx, m);
            free(w);
            return;
        }
    }

    if (is_edge(m->header.content)) {
        int32_t conn_id;
        bool has_conn_id = message_get_int32_header(m, ConnIdHeader, &conn_id);

        if (!has_conn_id) {
            ZITI_LOG(ERROR, "ch[%d] received message without conn_id ct[%d]", ch->id, m->header.content);
        } else {
            struct msg_receiver *conn = find_receiver(ch, conn_id);
            if (conn == NULL) {
                ZITI_LOG(DEBUG, "ch[%d] received message for unknown connection conn_id[%d] ct[%d]",
                         ch->id, conn_id, m->header.content);
            } else {
                conn->receive(conn->receiver, m, ZITI_OK);
            }
        }
    } else {
        ZITI_LOG(WARN, "ch[%d] unsupported content type [%d]", ch->id, m->header.content);
    }
}

static void process_inbound(ziti_channel_t *ch) {
    uint8_t *ptr;
    int len;
    do {
        if (ch->in_next == NULL) {
            if (buffer_available(ch->incoming) < HEADER_SIZE) {
                ZITI_LOG(TRACE, "not enough data in buffer for complete header");
                break;
            }

            uint8_t header_buf[HEADER_SIZE];
            int header_read = 0;

            while (header_read < HEADER_SIZE) {
                len = buffer_get_next(ch->incoming, HEADER_SIZE - header_read, &ptr);
                memcpy(header_buf + header_read, ptr, len);
                header_read += len;
            }

            assert(header_read == HEADER_SIZE);

            ch->in_next = malloc(sizeof(message));
            message_init(ch->in_next);

            header_from_buffer(&ch->in_next->header, header_buf);

            // allocate single memory block for both headers and body
            // body ptr will point to inside the block
            ch->in_next->headers = malloc(ch->in_next->header.headers_len + ch->in_next->header.body_len);
            ch->in_next->body = ch->in_next->headers + ch->in_next->header.headers_len;

            ch->in_body_offset = 0;

            ZITI_LOG(TRACE, "ch[%d] <= ct[%x] seq[%d] len[%d] hdrs[%d]", ch->id, ch->in_next->header.content,
                     ch->in_next->header.seq,
                     ch->in_next->header.body_len, ch->in_next->header.headers_len);
        }

        // to complete the message need to read headers_len + body_len - (whatever was read already)
        uint32_t total = ch->in_next->header.body_len + ch->in_next->header.headers_len;
        uint32_t want = total - ch->in_body_offset;
        len = buffer_get_next(ch->incoming, want, &ptr);
        ZITI_LOG(TRACE, "ch[%d] completing msg seq[%d] body+hrds=%d+%d, in_offset=%d, want=%d, got=%d",
                 ch->id, ch->in_next->header.seq,
                 ch->in_next->header.body_len, ch->in_next->header.headers_len, ch->in_body_offset, want, len);

        if (len == -1) {
            break;
        }
        if (len > 0) {
            memcpy(ch->in_next->headers + ch->in_body_offset, ptr, (size_t) len);
            ch->in_body_offset += len;

            if (ch->in_body_offset == total) {
                ZITI_LOG(TRACE, "ch[%d] message is complete seq[%d]", ch->id, ch->in_next->header.seq);

                dispatch_message(ch, ch->in_next);

                message_free(ch->in_next);
                free(ch->in_next);
                ch->in_next = NULL;
            }
        }
    } while (1);

    buffer_cleanup(ch->incoming);
}

static void latency_reply_cb(void *ctx, message *reply) {
    ziti_channel_t *ch = ctx;
    uint64_t ts;
    if (reply->header.content == ContentTypeResultType &&
        message_get_uint64_header(reply, LatencyProbeTime, &ts)) {
        ch->latency = uv_now(ch->loop) - ts;
        ZITI_LOG(VERBOSE, "ch[%d](%s) latency is now %ld", ch->id, ch->name, ch->latency);
    } else {
        ZITI_LOG(WARN, "invalid latency probe result ct[%d]", reply->header.content);
    }
}

static void send_latency_probe(uv_timer_t *t) {
    ziti_channel_t *ch = t->data;
    uint64_t now = htole64(uv_now(t->loop));
    hdr_t headers[] = {
            {
                    .header_id = LatencyProbeTime,
                    .length = sizeof(now),
                    .value = (uint8_t *) &now,
            }
    };

    ziti_channel_send_for_reply(ch, ContentTypeLatencyType, headers, 1, NULL, 0, latency_reply_cb, ch);
}

static void hello_reply_cb(void *ctx, message *msg) {

    assert (msg->header.content == ContentTypeResultType);

    bool success;
    bool found = message_get_bool_header(msg, ResultSuccessHeader, &success);
    assert(found);

    ziti_channel_t *ch = ctx;

    int cb_code = ZITI_OK;
    if (success) {
        uint8_t *erVersion = "<unknown>";
        size_t erVersionLen = strlen(erVersion);
        message_get_bytes_header(msg, HelloVersionHeader, &erVersion, &erVersionLen);
        ZITI_LOG(INFO, "ch[%d](%s) connected. EdgeRouter version: %.*s",
                 ch->id, ch->name, (int) erVersionLen, erVersion);
        ch->state = Connected;
        FREE(ch->version);
        ch->version = strndup(erVersion, erVersionLen);
        ch->notify_cb(ch, EdgeRouterConnected, ch->notify_ctx);
    } else {
        ZITI_LOG(ERROR, "channel[%d] connect rejected: %d %*s", ch->id, success, msg->header.body_len, msg->body);
        ch->state = Closed;
        cb_code = ZITI_GATEWAY_UNAVAILABLE;
        ch->notify_cb(ch, EdgeRouterUnavailable, ch->notify_ctx);
    }

    for (int i = 0; i < ch->conn_reqs_n; i++) {
        struct ch_conn_req *r = ch->conn_reqs[i];
        r->cb(ch, r->ctx, cb_code);
        free(r);
    }
    ch->conn_reqs_n = 0;

    if (success) {
        // initial latency
        ch->latency = uv_now(ch->loop) - ch->latency;
        uv_timer_init(ch->loop, &ch->latency_timer);
        ch->latency_timer.data = ch;
        uv_unref((uv_handle_t *) &ch->latency_timer);
        uv_timer_start(&ch->latency_timer, send_latency_probe, 0, 60 * 1000);
    } else {
        reconnect_channel(ch);
    }
}

static void send_hello(ziti_channel_t *ch) {
    hdr_t headers[] = {
            {
                    .header_id = SessionTokenHeader,
                    .length = strlen(ch->ctx->session->token),
                    .value = ch->ctx->session->token
            }
    };
    ch->latency = uv_now(ch->loop);
    ziti_channel_send_for_reply(ch, ContentTypeHelloType, headers, 1, ch->token, strlen(ch->token), hello_reply_cb, ch);
}

static void async_write(uv_async_t *ar) {

    struct async_write_req *wr = ar->data;

    NEWP(req, uv_write_t);
    req->data = wr;
    uv_mbed_write(req, &wr->ch->connection, &wr->buf, on_write);

    uv_close((uv_handle_t *) ar, (uv_close_cb) free);
}

static void reconnect_cb(uv_timer_t *t) {
    ziti_channel_t *ch = t->data;
    ziti_context ztx = ch->ctx;

    if (ztx->session == NULL || ztx->session->token == NULL) {
        ZITI_LOG(ERROR, "ziti context is not authenticated, delaying re-connect");
        reconnect_channel(ch);
    } else {
        ch->msg_seq = 0;

        uv_connect_t *req = calloc(1, sizeof(uv_connect_t));
        req->data = ch;

        ch->state = Connecting;

        uv_mbed_init(ch->loop, &ch->connection, ch->connection.tls);
        ch->connection._stream.data = ch;
        uv_mbed_connect(req, &ch->connection, ch->host, ch->port, on_channel_connect_internal);
    }
    uv_close((uv_handle_t *) t, (uv_close_cb) free);
}

static void reconnect_channel(ziti_channel_t *ch) {
    ch->reconnect_count++;
    uv_timer_t *t = malloc(sizeof(uv_timer_t));
    uv_timer_init(ch->loop, t);
    t->data = ch;

    int count = ch->reconnect_count;
    if (count > MAX_BACKOFF) {
        count = MAX_BACKOFF;
    }
    unsigned int backoff = rand() % count;

    uint64_t timeout = (1U << backoff) * BACKOFF_TIME;
    ZITI_LOG(INFO, "ch[%d] reconnecting in %ld ms (attempt = %d)", ch->id, timeout, ch->reconnect_count);
    uv_timer_start(t, reconnect_cb, timeout, 0);
    uv_unref((uv_handle_t *) t);
}

static void on_channel_close(ziti_channel_t *ch, ssize_t code) {
    if (ch->state != Closed) {
        ch->state = Disconnected;
        ch->notify_cb(ch, EdgeRouterDisconnected, ch->notify_ctx);
    }

    ch->latency = UINT64_MAX;
    if (uv_is_active((const uv_handle_t *) &ch->latency_timer)) {
        uv_timer_stop(&ch->latency_timer);
    }

    while (!LIST_EMPTY(&ch->receivers)) {
        struct msg_receiver *con = LIST_FIRST(&ch->receivers);
        LIST_REMOVE(con, _next);
        con->receive(con->receiver, NULL, (int) code);
        free(con);
    }

    if (ch->state != Closed) {
        reconnect_channel(ch);
        ziti_force_session_refresh(ch->ctx);
    }
}

static void on_write(uv_write_t *req, int status) {
    struct async_write_req *wr = req->data;

    if (status < 0) {
        ZITI_LOG(ERROR, "ch[%d] write failed [status=%d] %s", wr->ch->id, status, uv_strerror(status));
        uv_mbed_t *mbed = (uv_mbed_t *) req->handle;
        ziti_channel_t *ch = uv_handle_get_data((const uv_handle_t *) mbed);
        on_channel_close(ch, status);

    }

    if (wr != NULL) {
        FREE(wr->buf.base);
        FREE(wr);
    }
    FREE(req);
}

static void on_channel_data(uv_stream_t *s, ssize_t len, const uv_buf_t *buf) {
    uv_mbed_t *mbed = (uv_mbed_t *) s;
    ziti_channel_t *ch = mbed->_stream.data;

    if (len < 0) {
        free(buf->base);
        switch (len) {
            case UV_EOF:
            case UV_ECONNRESET:
            case UV_ECONNABORTED:
            case UV_ECONNREFUSED:
            case UV_EPIPE:
                ZITI_LOG(INFO, "channel was closed: %d(%s)", (int) len, uv_strerror((int) len));
                // propagate close
                on_channel_close(ch, ZITI_CONNABORT);
                break;

            default:
                ZITI_LOG(ERROR, "unhandled error on_data rc=%zd (%s)", len, uv_strerror(len));
                on_channel_close(ch, len);

        }
    } else if (len == 0) {
        // sometimes SSL message has no payload
        free(buf->base);
    } else {
        ZITI_LOG(TRACE, "ch[%d] on_data [len=%zd]", ch->id, len);
        if (len > 0) {
            buffer_append(ch->incoming, buf->base, (uint32_t) len);
            process_inbound(ch);
        }
    }
}

static void on_channel_connect_internal(uv_connect_t *req, int status) {
    ziti_channel_t *ch = req->data;

    if (status == 0) {
        ZITI_LOG(DEBUG, "ch[%d] connected", ch->id);
        ch->reconnect_count = 0;
        uv_mbed_t *mbed = (uv_mbed_t *) req->handle;
        uv_mbed_read(mbed, ziti_alloc_cb, on_channel_data);
        if (ch->ctx->opts->router_keepalive != 0) {
            uv_mbed_keepalive(mbed, 1, ch->ctx->opts->router_keepalive);
        }
        send_hello(ch);
    } else {
        ZITI_LOG(ERROR, "ch[%d] failed to connect[%s] [status=%d]", ch->id, ch->name, status);

        for (int i = 0; i < ch->conn_reqs_n; i++) {
            struct ch_conn_req *r = ch->conn_reqs[i];
            r->cb(ch, r->ctx, status);
            free(r);
            ch->conn_reqs[i] = NULL;
        }
        ch->conn_reqs_n = 0;
        ch->state = Disconnected;
        reconnect_channel(ch);
    }
    free(req);
}<|MERGE_RESOLUTION|>--- conflicted
+++ resolved
@@ -286,18 +286,11 @@
     }
 }
 
-<<<<<<< HEAD
-struct waiter_s* ziti_channel_send_for_reply(ziti_channel_t *ch, uint32_t content, const hdr_t *hdrs, int nhdrs, const uint8_t *body,
-                                uint32_t body_len,
-                                reply_cb rep_cb, void *reply_ctx) {
-    struct waiter_s* result = NULL;
-=======
 struct waiter_s *
 ziti_channel_send_for_reply(ziti_channel_t *ch, uint32_t content, const hdr_t *hdrs, int nhdrs, const uint8_t *body,
                             uint32_t body_len,
                             reply_cb rep_cb, void *reply_ctx) {
     struct waiter_s *result = NULL;
->>>>>>> 68871fcc
     header_t header;
     header_init(&header, ch->msg_seq++);
 
