// Copyright (c) 2023-2024. NetFoundry Inc.
//
// Licensed under the Apache License, Version 2.0 (the "License");
// you may not use this file except in compliance with the License.
//
// You may obtain a copy of the License at
// https://www.apache.org/licenses/LICENSE-2.0
//
// Unless required by applicable law or agreed to in writing, software
// distributed under the License is distributed on an "AS IS" BASIS,
// WITHOUT WARRANTIES OR CONDITIONS OF ANY KIND, either express or implied.
// See the License for the specific language governing permissions and
// limitations under the License.

#include <stdlib.h>
#include <string.h>

#include <ziti/ziti.h>
#include <uv.h>
#include "utils.h"
#include "zt_internal.h"
#include "ziti_enroll.h"

#ifndef MAXPATHLEN
#ifdef _MAX_PATH
#define MAXPATHLEN _MAX_PATH
#elif _WIN32
#define MAXPATHLEN 260
#else
#define MAXPATHLEN 4096
#endif
#endif

static void well_known_certs_cb(char *base64_encoded_pkcs7, const ziti_error *err, void *req);

static void enroll_cb(ziti_enrollment_resp *er, const ziti_error *err, void *ctx);

int verify_controller_jwt(const struct tlsuv_certificate_s *cert, void *ctx) {
    ZITI_LOG(DEBUG, "verifying JWT signature");

    enroll_cfg *ecfg = ctx;
    enum hash_algo md;
    if (strcmp(ecfg->zejh->alg, "RS256") == 0) {
        md = hash_SHA256;
    }
    else if (strcmp(ecfg->zejh->alg, "ES256") == 0) {
        md = hash_SHA256;
    }
    else if (strcmp(ecfg->zejh->alg, "ES384") == 0) {
        md = hash_SHA384;
    }
    else if (strcmp(ecfg->zejh->alg, "ES512") == 0) {
        md = hash_SHA512;
    }
    else {
        ZITI_LOG(ERROR, "unsupported signature algo `%s'", ecfg->zejh->alg);
        return -1;
    }

    int rc = cert->verify(cert, md, (char *) ecfg->jwt_signing_input,
                          strlen((char *) ecfg->jwt_signing_input),
                          ecfg->jwt_sig, ecfg->jwt_sig_len);
    if (rc != 0) {
        ZITI_LOG(ERROR, "failed to verify JWT signature");
    }
    else {
        ZITI_LOG(DEBUG, "JWT verification succeeded!");
    }
    return rc;
}

static int check_cert_required(enroll_cfg *ecfg) {
    if (ecfg->zej->method == ziti_enrollment_methods.ca || ecfg->zej->method == ziti_enrollment_methods.ottca) {
        if (ecfg->own_cert == NULL || ecfg->private_key == 0) {
            return ZITI_ENROLLMENT_CERTIFICATE_REQUIRED;
        }
    }
    return ZITI_OK;
}

int ziti_enroll(ziti_enroll_opts *opts, uv_loop_t *loop, ziti_enroll_cb enroll_cb, void *enroll_ctx) {
    uv_timeval64_t start_time;
    uv_gettimeofday(&start_time);

    char time_str[32];
    ziti_fmt_time(time_str, sizeof(time_str), &start_time);

    ZITI_LOG(INFO, "Ziti C SDK version %s @%s(%s) starting enrollment at (%s.%03d)",
             ziti_get_build_version(false), ziti_git_commit(), ziti_git_branch(),
             time_str, start_time.tv_usec / 1000);

    tls_context *tls = default_tls_context("", 0); // no default CAs
    PREPF(ziti, ziti_errorstr);

    NEWP(ecfg, enroll_cfg);
    ecfg->external_enroll_cb = enroll_cb;
    ecfg->external_enroll_ctx = enroll_ctx;
    ecfg->tls = tls;
    ecfg->tls->set_cert_verify(ecfg->tls, verify_controller_jwt, ecfg);
    ecfg->own_cert = opts->enroll_cert;
    ecfg->private_key = opts->enroll_key;
    ecfg->name = opts->enroll_name;

    if (opts->jwt) {
        TRY(ziti, load_jwt(opts->jwt, ecfg, &ecfg->zejh, &ecfg->zej));
    } else {
        ecfg->raw_jwt = opts->jwt_content;
        TRY(ziti, load_jwt_content(ecfg, &ecfg->zejh, &ecfg->zej));
    }
    TRY(ziti, check_cert_required(ecfg));

    NEWP(ctrl, ziti_controller);
    ecfg->ctrl = ctrl;
    model_list endpoints = {0};
    model_list_append(&endpoints, ecfg->zej->controller);
    TRY(ziti, ziti_ctrl_init(loop, ctrl, &endpoints, ecfg->tls));
    model_list_clear(&endpoints, NULL);

    NEWP(enroll_req, struct ziti_enroll_req);
    enroll_req->enroll_cb = enroll_cb;
    enroll_req->external_enroll_ctx = enroll_ctx;
    enroll_req->loop = loop;
    enroll_req->ecfg = ecfg;
    ziti_ctrl_get_well_known_certs(ctrl, well_known_certs_cb, enroll_req);

    CATCH(ziti) {
        if (enroll_cb) {
            enroll_cb(NULL, ERR(ziti), "enroll failed", enroll_ctx);
        }
    }

    return ERR(ziti);
}

static void well_known_certs_cb(char *base64_encoded_pkcs7, const ziti_error *err, void *req) {
    PREPF(ziti, ziti_errorstr);

    int ziti_err;
    struct ziti_enroll_req *enroll_req = req;
    if ((NULL == base64_encoded_pkcs7) || (NULL != err)) {
        ZITI_LOG(DEBUG, "err->message is: %s", err->message);
        TRY(ziti, ZITI_JWT_VERIFICATION_FAILED);
    }

    ZITI_LOG(VERBOSE, "base64_encoded_pkcs7 is: %s", base64_encoded_pkcs7);
    PREPF(TLS, enroll_req->ecfg->tls->strerror);
    tlsuv_certificate_t chain = NULL;
    ziti_err = ZITI_PKCS7_ASN1_PARSING_FAILED;
    TRY(TLS, enroll_req->ecfg->tls->parse_pkcs7_certs(
            &chain, base64_encoded_pkcs7, strlen(base64_encoded_pkcs7)));

    char *ca = NULL;
    size_t total_pem_len = 0;

    ziti_err = ZITI_INVALID_CONFIG;
    TRY(TLS, chain->to_pem(chain, 1, &ca, &total_pem_len));

    ZITI_LOG(DEBUG, "CA PEM len = %zd", total_pem_len);
    ZITI_LOG(TRACE, "CA PEM:\n%s", ca);

    tls_context *tls = default_tls_context(ca, (strlen(ca) + 1));
    if (enroll_req->ecfg->private_key != NULL) {
        ziti_err = ZITI_KEY_LOAD_FAILED;
        if (load_key_internal(tls, &enroll_req->ecfg->pk, enroll_req->ecfg->private_key) != 0) {
            ZITI_LOG(WARN, "failed to load private key[%s]", enroll_req->ecfg->private_key);
            if (enroll_req->ecfg->zej->method == ziti_enrollment_methods.ott &&
                strncmp(enroll_req->ecfg->private_key, "pkcs11://", strlen("pkcs11://")) == 0) {
                ZITI_LOG(INFO, "attempting to generate pkcs11 key");
                TRY(TLS, gen_p11_key_internal(tls, &enroll_req->ecfg->pk, enroll_req->ecfg->private_key));
            }
        }
    }

    if (enroll_req->ecfg->zej->method == ziti_enrollment_methods.ott) {
        size_t len;
        if (enroll_req->ecfg->private_key == NULL) {
            ziti_err = ZITI_KEY_GENERATION_FAILED;
            TRY(TLS, tls->generate_key(&enroll_req->ecfg->pk));
            TRY(TLS,
                enroll_req->ecfg->pk->to_pem(enroll_req->ecfg->pk, (char **) &enroll_req->ecfg->private_key, &len));
        }
        else {
        }

        ziti_err = ZITI_CSR_GENERATION_FAILED;
        TRY(TLS, tls->generate_csr_to_pem(enroll_req->ecfg->pk, &enroll_req->ecfg->csr_pem, &len,
                                               "C", "US",
                                               "ST", "NY",
                                               "O", "OpenZiti",
                                               "DC", enroll_req->ecfg->zej->controller,
                                               "CN", enroll_req->ecfg->zej->subject,
                                               NULL));
    }
    else if (enroll_req->ecfg->zej->method == ziti_enrollment_methods.ottca ||
             enroll_req->ecfg->zej->method == ziti_enrollment_methods.ca) {
        ziti_err = ZITI_KEY_LOAD_FAILED;
        tlsuv_certificate_t cert;
        TRY(TLS, tls->load_cert(&cert, enroll_req->ecfg->own_cert, strlen(enroll_req->ecfg->own_cert)));
        TRY(TLS, tls->set_own_cert(tls, enroll_req->ecfg->pk, cert));
    }

    enroll_req->ecfg->CA = ca;

    NEWP(enroll_req2, struct ziti_enroll_req);
    enroll_req2->enroll_cb = enroll_req->ecfg->external_enroll_cb;
    enroll_req2->external_enroll_ctx = enroll_req->ecfg->external_enroll_ctx;
    enroll_req2->loop = enroll_req->loop;
    enroll_req2->controller = calloc(1, sizeof(ziti_controller));

    model_list endpoints = {0};
    model_list_append(&endpoints, enroll_req->ecfg->zej->controller);
    TRY(ziti, ziti_ctrl_init(enroll_req2->loop, enroll_req2->controller, &endpoints, tls));
    model_list_clear(&endpoints, NULL);

    tlsuv_http_set_path_prefix(enroll_req2->controller->client, "/edge/client/v1");
    enroll_req2->ecfg = enroll_req->ecfg;

    ziti_ctrl_enroll(enroll_req2->controller, enroll_req->ecfg->zej->method, enroll_req->ecfg->zej->token,
                     enroll_req->ecfg->csr_pem, enroll_req->ecfg->name, enroll_cb, enroll_req2);

    ziti_err = 0;
    CATCH(TLS) {
        if (enroll_req->enroll_cb) {
            static char err[1024];
            snprintf(err, sizeof(err), "%s[%d]: %s", ziti_errorstr(ziti_err), ziti_err, tls->strerror(ERR(TLS)));
            enroll_req->enroll_cb(NULL, ziti_err, err, enroll_req->external_enroll_ctx);
        }
    }

    CATCH(ziti) {
        if (enroll_req->enroll_cb) {
            enroll_req->enroll_cb(NULL, ERR(ziti), err ? err->code : "enroll failed", enroll_req->ecfg->external_enroll_ctx);
        }
    }
}

static void enroll_cb(ziti_enrollment_resp *er, const ziti_error *err, void *enroll_ctx) {
    struct ziti_enroll_req *enroll_req = enroll_ctx;
    ziti_controller *ctrl = enroll_req->controller;

    if (err != NULL) {
        ZITI_LOG(ERROR, "failed to enroll with controller: %s %s (%s)",
                 ctrl->url, err->code, err->message);

        if (enroll_req->enroll_cb) {
            enroll_req->enroll_cb(NULL, ZITI_JWT_INVALID, err->code, enroll_req->external_enroll_ctx);
        }
    } else {
        ZITI_LOG(DEBUG, "successfully enrolled with controller %s", ctrl->url);

        ziti_config cfg = {0};
        cfg.controller_url = strdup(enroll_req->ecfg->zej->controller);
        cfg.id.ca = strdup(enroll_req->ecfg->CA);
        cfg.id.key = strdup(enroll_req->ecfg->private_key);

<<<<<<< HEAD
        tlsuv_certificate_t c = NULL;
        if (enroll_req->ecfg->tls->load_cert(&c, er->cert, strlen(er->cert)) == 0 &&
=======
        tls_cert c = NULL;
        if (er->cert != NULL && enroll_req->ecfg->tls->load_cert(&c, er->cert, strlen(er->cert)) == 0 &&
>>>>>>> 9fa5162b
            enroll_req->ecfg->pk->store_certificate != NULL &&
            enroll_req->ecfg->pk->store_certificate(enroll_req->ecfg->pk, c) == 0) {
            ZITI_LOG(INFO, "stored certificate to PKCS#11 token");
        } else {
            cfg.id.cert = er->cert ? strdup(er->cert) : strdup(enroll_req->ecfg->own_cert);
        }

        if (enroll_req->enroll_cb) {
            enroll_req->enroll_cb(&cfg, ZITI_OK, NULL, enroll_req->external_enroll_ctx);
        }

        free_ziti_config(&cfg);
    }

    FREE(enroll_req);
}<|MERGE_RESOLUTION|>--- conflicted
+++ resolved
@@ -253,13 +253,8 @@
         cfg.id.ca = strdup(enroll_req->ecfg->CA);
         cfg.id.key = strdup(enroll_req->ecfg->private_key);
 
-<<<<<<< HEAD
         tlsuv_certificate_t c = NULL;
-        if (enroll_req->ecfg->tls->load_cert(&c, er->cert, strlen(er->cert)) == 0 &&
-=======
-        tls_cert c = NULL;
         if (er->cert != NULL && enroll_req->ecfg->tls->load_cert(&c, er->cert, strlen(er->cert)) == 0 &&
->>>>>>> 9fa5162b
             enroll_req->ecfg->pk->store_certificate != NULL &&
             enroll_req->ecfg->pk->store_certificate(enroll_req->ecfg->pk, c) == 0) {
             ZITI_LOG(INFO, "stored certificate to PKCS#11 token");
