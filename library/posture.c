--- conflicted
+++ resolved
@@ -190,19 +190,12 @@
 
     ZTX_LOG(VERBOSE, "starting to send posture data");
     bool new_session_id = ztx->posture_checks->previous_api_session_id == NULL ||
-<<<<<<< HEAD
             strcmp(ztx->posture_checks->previous_api_session_id, ztx->session_token) != 0;
-
-    bool new_controller_instance = (ztx->posture_checks->controller_instance_id == NULL && ztx->controller.instance_id != NULL) ||
-            strcmp(ztx->posture_checks->controller_instance_id, ztx->controller.instance_id) != 0;
-=======
-            strcmp(ztx->posture_checks->previous_api_session_id, ztx->api_session->id) != 0;
 
     ziti_controller *ctrl = ztx_get_controller(ztx);
     bool new_controller_instance =
             (ztx->posture_checks->controller_instance_id == NULL && ctrl->instance_id != NULL) ||
             strcmp(ztx->posture_checks->controller_instance_id, ctrl->instance_id) != 0;
->>>>>>> 08872412
 
     if(new_controller_instance){
         ZTX_LOG(INFO, "first run or potential controller restart detected");
@@ -217,13 +210,8 @@
         ztx->posture_checks->must_send = true;
         FREE(ztx->posture_checks->previous_api_session_id);
         FREE(ztx->posture_checks->controller_instance_id);
-<<<<<<< HEAD
         ztx->posture_checks->previous_api_session_id = strdup(ztx->session_token);
-        ztx->posture_checks->controller_instance_id = strdup(ztx->controller.instance_id);
-=======
-        ztx->posture_checks->previous_api_session_id = strdup(ztx->api_session->id);
         ztx->posture_checks->controller_instance_id = strdup(ctrl->instance_id);
->>>>>>> 08872412
     } else {
         ZTX_LOG(DEBUG, "posture checks must_send set to FALSE, new_session_id[%s], must_send_every_time[%s], new_controller_instance[%s]",
                 new_session_id ? "TRUE" : "FALSE",
