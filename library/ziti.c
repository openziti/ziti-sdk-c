// Copyright (c) 2022-2024. NetFoundry Inc.
//
// Licensed under the Apache License, Version 2.0 (the "License");
// you may not use this file except in compliance with the License.
//
// You may obtain a copy of the License at
// https://www.apache.org/licenses/LICENSE-2.0
//
// Unless required by applicable law or agreed to in writing, software
// distributed under the License is distributed on an "AS IS" BASIS,
// WITHOUT WARRANTIES OR CONDITIONS OF ANY KIND, either express or implied.
// See the License for the specific language governing permissions and
// limitations under the License.

#include <inttypes.h>
#include <stdlib.h>
#include <string.h>

#include "utils.h"
#include "zt_internal.h"
#include <assert.h>
#include <auth_queries.h>
#include <posture.h>
#include <uv.h>
#include <ziti/ziti.h>

#if _WIN32

#include <windows.h>

#endif

#ifndef MAXPATHLEN
#ifdef _MAX_PATH
#define MAXPATHLEN _MAX_PATH
#elif _WIN32
#define MAXPATHLEN 260
#else
#define MAXPATHLEN 4096
#endif
#endif

#define ztx_controller(ztx) \
((ztx)->ctrl.url ? (ztx)->ctrl.url : (ztx)->config.controller_url)

static const char *ALL_CONFIG_TYPES[] = {
        "all",
        NULL
};

struct ziti_init_req {
    ziti_context ztx;
    bool start;
    int init_status;
};

const int API_SESSION_MINIMUM_REFRESH_DELAY_SECONDS = 60;
const int API_SESSION_DELAY_WINDOW_SECONDS = 60;
const int API_SESSION_EXPIRATION_TOO_SMALL_SECONDS = 120;

int code_to_error(const char *code);

static void update_ctrl_status(ziti_context ztx, int code, const char *msg);

static void version_cb(ziti_version *v, const ziti_error *err, void *ctx);

static void edge_routers_cb(ziti_edge_router_array ers, const ziti_error *err, void *ctx);

static void ziti_init_async(ziti_context ztx, void *data);

static void ziti_re_auth(ziti_context ztx);

static void ztx_prepare(uv_prepare_t *prep);
static void grim_reaper(ziti_context ztx);

static void ztx_work_async(uv_async_t *ar);

static void ziti_stop_internal(ziti_context ztx, void *data);

static void ziti_start_internal(ziti_context ztx, void *init_req);

static void set_service_posture_policy_map(ziti_service *service);

static void shutdown_and_free(ziti_context ztx);

static void ztx_auth_state_cb(void *, ziti_auth_state , const void *);

static void ca_bundle_cb(char *pkcs7, const ziti_error *err, void *ctx);

static void update_identity_data(ziti_identity_data *data, const ziti_error *err, void *ctx);

static uint32_t ztx_seq;

static const char *all_configs[] = { "all", NULL };

static ziti_options default_options = {
        .disabled = false,
        .config_types = all_configs,
        .refresh_interval = 0,
        .router_keepalive = 15,
        .api_page_size = 25,
};

static size_t parse_ref(const char *val, const char **res) {
    size_t len = 0;
    *res = NULL;
    if (val != NULL) {
        if (strncmp("file:", val, 5) == 0) {
            // load file
            *res = val + strlen("file://");
            len = strlen(*res) + 1;
        } else if (strncmp("pem:", val, 4) == 0) {
            // load inline PEM
            *res = val + 4;
            len = strlen(val + 4) + 1;
        } else {
            *res = val;
            len = strlen(val) + 1;
        }
    }
    return len;
}

ziti_controller* ztx_get_controller(ziti_context ztx) {
    return &ztx->ctrl;
}

static int parse_getopt(const char *q, const char *opt, char *out, size_t maxout) {
    size_t optlen = strlen(opt);
    do {
        // found it
        if (strncasecmp(q, opt, optlen) == 0 && (q[optlen] == '=' || q[optlen] == 0)) {
            const char *val = q + optlen + 1;
            char *end = strchr(val, '&');
            int vlen = (int) (end == NULL ? strlen(val) : end - val);
            snprintf(out, maxout, "%*.*s", vlen, vlen, val);
            return ZITI_OK;

        } else { // skip to next '&'
            q = strchr(q, '&');
            if (q == NULL) {
                break;
            }
            q += 1;
        }
    } while (q != NULL);
    out[0] = '\0';
    return ZITI_INVALID_CONFIG;
}

static int init_tls_from_config(tls_context *tls, ziti_config *cfg) {
    PREP(ziti);

    tlsuv_private_key_t pk;

    TRY(ziti, cfg->id.key == NULL ? ZITI_INVALID_CONFIG : ZITI_OK);

    TRY(ziti, load_key_internal(tls, &pk, cfg->id.key));

    tls_cert c = NULL;
    if (cfg->id.cert) {
        const char *cert;
        size_t cert_len = parse_ref(cfg->id.cert, &cert);
        TRY(ziti, tls->load_cert(&c, cert, cert_len));
    }
    TRY(ziti, tls->set_own_cert(tls, pk, c));

    CATCH(ziti) {
        return ERR(ziti);
    }
    return ZITI_OK;
}

int load_tls(ziti_config *cfg, tls_context **ctx) {

    // load ca from ziti config if present
    const char *ca;
    size_t ca_len = parse_ref(cfg->id.ca, &ca);
    tls_context *tls = default_tls_context(ca, ca_len);

    int rc = init_tls_from_config(tls, cfg);

    if (rc == ZITI_OK) {
        *ctx = tls;
    } else {
        tls->free_ctx(tls);
        *ctx = NULL;
    }
    return rc;
}

int ziti_set_client_cert(ziti_context ztx, const char *cert_buf, size_t cert_len, const char *key_buf, size_t key_len) {
    tlsuv_private_key_t pk;
    tls_cert c;
    if (ztx->tlsCtx->load_key(&pk, key_buf, key_len)) {
        return ZITI_KEY_LOAD_FAILED;
    }

    if (ztx->tlsCtx->load_cert(&c, cert_buf, cert_len)) {
        pk->free(pk);
        return ZITI_INVALID_AUTHENTICATOR_CERT;
    }

    if (ztx->tlsCtx->set_own_cert(ztx->tlsCtx, pk, c)) {
        return ZITI_INVALID_CERT_KEY_PAIR;
    }

    return ZITI_OK;
}

int ziti_init_opts(ziti_options *options, uv_loop_t *loop) {
    ziti_log_init(loop, ZITI_LOG_DEFAULT_LEVEL, NULL);
    metrics_init(loop, 5);

    ziti_context ctx = NULL;
    PREPF(ziti, ziti_errorstr);

    if (options->config == NULL) {
        ZITI_LOG(ERROR, "config or controller/tls has to be set");
        return ZITI_INVALID_CONFIG;
    }
    ctx = calloc(1, sizeof(*ctx));

    if (options->config != NULL) {
        TRY(ziti, ziti_load_config(&ctx->config, options->config));
    }

    if (ctx->config.id.ca && strncmp(ctx->config.id.ca, "file://", strlen("file://")) == 0) {
        struct tlsuv_url_s url;
        TRY(ziti, tlsuv_parse_url(&url, ctx->config.id.ca));

        char *ca = NULL;
        size_t ca_len;
        int rc = load_file(url.path, url.path_len, &ca, &ca_len);
        if (rc == 0) {
            FREE(ctx->config.id.ca);
            ctx->config.id.ca = ca;
        }
    }

    tls_context *tls = NULL;
    TRY(ziti, load_tls(&ctx->config, &tls));

    ctx->opts = *options;
    ctx->tlsCtx = tls;
    ctx->loop = loop;
    ctx->ctrl_status = ZITI_WTF;

    STAILQ_INIT(&ctx->w_queue);
    uv_async_init(loop, &ctx->w_async, ztx_work_async);
    ctx->w_async.data = ctx;
    uv_mutex_init(&ctx->w_lock);

    NEWP(init_req, struct ziti_init_req);
    init_req->start = !options->disabled;
    ziti_queue_work(ctx, ziti_init_async, init_req);

    CATCH(ziti) {
        free_ziti_config(&ctx->config);
        free(ctx);
        return ERR(ziti);
    }

    return ZITI_OK;
}

extern bool ziti_is_enabled(ziti_context ztx) {
    return ztx->enabled;
}

extern void ziti_set_enabled(ziti_context ztx, bool enabled) {
    ziti_queue_work(ztx, enabled ? ziti_start_internal : ziti_stop_internal, NULL);
}

void ziti_set_auth_started(ziti_context ztx) {
    ZTX_LOG(DEBUG, "setting api_session_state[%d] to %d", ztx->auth_state, ZitiAuthStateAuthStarted);
    FREE(ztx->session_token);
}

void ziti_set_unauthenticated(ziti_context ztx) {
    ZTX_LOG(DEBUG, "setting auth_state[%d] to %d", ztx->auth_state, ZitiAuthStateUnauthenticated);

    FREE(ztx->session_token);

    if (ztx->sessionKey) {
        init_tls_from_config(ztx->tlsCtx, &ztx->config);
        if (ztx->sessionCert) {
            ztx->tlsCtx->free_cert(&ztx->sessionCert);
            ztx->sessionCert = NULL;
        }

        ztx->sessionKey->free(ztx->sessionKey);
        ztx->sessionKey = NULL;
    }

    ziti_ctrl_clear_api_session(ztx_get_controller(ztx));
}

void ziti_set_impossible_to_authenticate(ziti_context ztx) {
<<<<<<< HEAD
    ZTX_LOG(DEBUG, "setting api_session_state[%d] to %d", ztx->auth_state, ZitiAuthImpossibleToAuthenticate);
    FREE(ztx->session_token);
    ziti_ctrl_clear_api_session(&ztx->controller);
    ziti_ctrl_set_token(&ztx->controller, NULL);
=======
    ZTX_LOG(DEBUG, "setting api_session_state[%d] to %d", ztx->api_session_state, ZitiApiSessionImpossibleToAuthenticate);

    free_ziti_api_session(ztx->api_session);
    FREE(ztx->api_session);
    ztx->api_session_state = ZitiApiSessionImpossibleToAuthenticate;

    ziti_ctrl_clear_api_session(ztx_get_controller(ztx));
>>>>>>> 08872412
}

void ziti_set_partially_authenticated(ziti_context ztx, const ziti_auth_query_mfa *mfa_q) {
    ZTX_LOG(DEBUG, "setting api_session_state[%d] to %d", ztx->auth_state, ZitiAuthStatePartiallyAuthenticated);
    ziti_event_t ev = {
            .type = ZitiMfaAuthEvent,
            .event.mfa_auth_event = {
                    .auth_query_mfa = mfa_q,
            }
    };

    ziti_send_event(ztx, &ev);
}

static void ctrl_list_cb(ziti_controller_detail_array ctrls, const ziti_error *err, void *ctx) {
    ziti_context ztx = ctx;
    if (err) {
        ZTX_LOG(WARN, "failed to list HA controllers %s/%s", err->code, err->message);
        return;
    }

    model_map_clear(&ztx->ctrl_details, (_free_f)free_ziti_controller_detail_ptr);
    for (int i = 0; ctrls[i] != NULL; i++) {
        ziti_controller_detail *detail = ctrls[i];
        api_address *api = model_list_head(&detail->apis.edge);
        ZTX_LOG(INFO, "controller[%s/%s] url[%s]", detail->name, detail->id, FIELD_OR_ELSE(api, url, "<unset>"));

        model_map_set(&ztx->ctrl_details, detail->id, detail);
    }
    free(ctrls);
}

void ziti_set_fully_authenticated(ziti_context ztx, const char *session_token) {
    ZTX_LOG(DEBUG, "setting api_session_state[%d] to %d", ztx->auth_state, ZitiApiSessionStateFullyAuthenticated);

    if (ztx->session_token == NULL || strcmp(ztx->session_token, session_token) != 0) {
        free(ztx->session_token);
        ztx->session_token = strdup(session_token);
    }
    if (ztx->auth_method->kind == HA) {
        ziti_ctrl_set_token(&ztx->controller, session_token);
    }
    ziti_ctrl_get_well_known_certs(&ztx->controller, ca_bundle_cb, ztx);
    ziti_ctrl_current_identity(&ztx->controller, update_identity_data, ztx);

    if (ztx->auth_method->kind == HA) {
        ziti_ctrl_list_controllers(&ztx->controller, ctrl_list_cb, ztx);
    }

    // disable this until we figure out expiration and rolling requirements
#if ENABLE_SESSION_CERTIFICATES
    if (ztx->sessionKey == NULL) {
            char common_name[128];
            snprintf(common_name, sizeof(common_name), "%s-%u-%" PRIu64,
                     APP_ID ? APP_ID : "ziti-sdk-c",
                     ztx->id, uv_now(ztx->loop));

            ztx->tlsCtx->generate_key(&ztx->sessionKey);

            size_t csr_len;
            ztx->tlsCtx->generate_csr_to_pem(ztx->sessionKey, &ztx->sessionCsr, &csr_len,
                                             "O", "OpenZiti",
                                             "OU", "ziti-sdk",
                                             "CN", common_name,
                                             NULL);

            ziti_ctrl_create_api_certificate(&ztx->controller, ztx->sessionCsr, on_create_cert, ztx);
        }
#endif


    ziti_services_refresh(ztx, true);
    ziti_posture_init(ztx, 20);
}

static void logout_cb(void *resp, const ziti_error *err, void *ctx) {
    ziti_context ztx = ctx;

    ziti_set_unauthenticated(ztx);

    ziti_close_channels(ztx, ZITI_DISABLED);

    model_map_clear(&ztx->sessions, (_free_f) free_ziti_session_ptr);
    model_map_clear(&ztx->services, (_free_f) free_ziti_service_ptr);

    if (ztx->closing) {
        shutdown_and_free(ztx);
    } else {
        update_ctrl_status(ztx, ZITI_DISABLED, ziti_errorstr(ZITI_DISABLED));
    }
}

void ziti_force_api_session_refresh(ziti_context ztx) {
    ZTX_LOG(DEBUG, "forcing session refresh");
    ztx->auth_method->force_refresh(ztx->auth_method);
}

static void ziti_stop_internal(ziti_context ztx, void *data) {
    if (ztx->enabled) {
        ztx->enabled = false;

        metrics_rate_close(&ztx->up_rate);
        metrics_rate_close(&ztx->down_rate);

        ztx->auth_method->stop(ztx->auth_method);

        // stop updates
        uv_timer_stop(ztx->service_refresh_timer);

        if (ztx->posture_checks) {
            ziti_posture_checks_free(ztx->posture_checks);
            ztx->posture_checks = NULL;
        }

        model_map_iter it = model_map_iterator(&ztx->sessions);
        while (it) {
            ziti_session *ns = model_map_it_value(it);
            it = model_map_it_remove(it);
            free_ziti_session_ptr(ns);
        }
        // close all channels
        ziti_close_channels(ztx, ZITI_DISABLED);

        const char *svc_name;
        ziti_service *svc;
        ziti_event_t ev = {0};
        ev.type = ZitiServiceEvent;
        ev.event.service.removed = calloc(model_map_size(&ztx->services) + 1, sizeof(ziti_service *));
        int idx = 0;
        it = model_map_iterator(&ztx->services);
        while (it) {
            ev.event.service.removed[idx++] = model_map_it_value(it);
            it = model_map_it_remove(it);
        }

        ziti_send_event(ztx, &ev);
        free_ziti_service_array(&ev.event.service.removed);

        ziti_ctrl_cancel(ztx_get_controller(ztx));
        // logout
        ziti_ctrl_logout(ztx_get_controller(ztx), logout_cb, ztx);
    }
}

uv_timer_t* new_ztx_timer(ziti_context ztx) {
    uv_timer_t *timer = calloc(1, sizeof(uv_timer_t));
    uv_timer_init(ztx->loop, timer);
    timer->data = ztx;
    return timer;
}

static void ziti_start_internal(ziti_context ztx, void *init_req) {
    if (!ztx->enabled) {
        ztx->enabled = true;
        uv_prepare_start(ztx->prepper, ztx_prepare);
        ztx->start = uv_now(ztx->loop);
        ziti_ctrl_get_version(ztx_get_controller(ztx), version_cb, ztx);
        ziti_set_unauthenticated(ztx);

        ziti_re_auth(ztx);
    }
}

static void on_ctrl_change(const char *new_addr, void *ctx) {
    ziti_context ztx = ctx;

    ziti_event_t ev = {
            .type = ZitiAPIEvent,
            .event.api.new_ctrl_address = new_addr,
    };
    ziti_send_event(ztx, &ev);
}

static void ziti_init_async(ziti_context ztx, void *data) {
    ztx->id = ztx_seq++;
    uv_loop_t *loop = ztx->w_async.loop;
    struct ziti_init_req *init_req = data;
    ziti_event_t ev = {
	     .type = ZitiContextEvent,
    };

    ZTX_LOG(INFO, "using tlsuv[%s], tls[%s]", tlsuv_version(),
            ztx->tlsCtx->version ? ztx->tlsCtx->version() : "unspecified");
    ZTX_LOG(INFO, "Loading ziti context with controller[%s]", ztx_controller(ztx));

    if (ziti_ctrl_init(loop, ztx_get_controller(ztx), ztx_controller(ztx), ztx->tlsCtx) != ZITI_OK) {
        ZITI_LOG(ERROR, "Ziti controller init failed");
        ev.event.ctx.ctrl_status = ZITI_INVALID_CONFIG;
        ziti_send_event(ztx, &ev);
        return;
    }

    ziti_ctrl_set_redirect_cb(ztx_get_controller(ztx), on_ctrl_change, ztx);
    if (ztx->opts.api_page_size != 0) {
        ziti_ctrl_set_page_size(ztx_get_controller(ztx), ztx->opts.api_page_size);
    }

    ztx->service_refresh_timer = new_ztx_timer(ztx);

    ztx->prepper = calloc(1, sizeof(uv_prepare_t));
    uv_prepare_init(loop, ztx->prepper);
    ztx->prepper->data = ztx;
    uv_unref((uv_handle_t *) ztx->prepper);

    ZTX_LOG(DEBUG, "using metrics interval: %d", (int) ztx->opts.metrics_type);
    metrics_rate_init(&ztx->up_rate, ztx->opts.metrics_type);
    metrics_rate_init(&ztx->down_rate, ztx->opts.metrics_type);
    metrics_init(loop, 5);

    if (init_req->start) {
        ziti_start_internal(ztx, NULL);
    } else {
        ev.event.ctx.ctrl_status = ZITI_DISABLED;
        ziti_send_event(ztx, &ev);
    }
    free(init_req);
}

int ziti_init(const char *config, uv_loop_t *loop, ziti_event_cb event_cb, int events, void *app_ctx) {

    ziti_config cfg = {0};
    PREPF(ziti, ziti_errorstr);
    TRY(ziti, ziti_load_config(&cfg, config));

    ziti_context ztx;
    ziti_options opts = {
            .config = config,
            .events = events,
            .event_cb = event_cb,
            .app_ctx = app_ctx,
            .config_types = ALL_CONFIG_TYPES,
    };

    TRY(ziti, ziti_context_init(&ztx, &cfg));
    TRY(ziti, ziti_context_set_options(ztx, &opts));
    TRY(ziti, ziti_context_run(ztx, loop));

    CATCH(ziti) {}
    free_ziti_config(&cfg);

    return ERR(ziti);
}

extern void *ziti_app_ctx(ziti_context ztx) {
    return ztx->opts.app_ctx;
}

const char *ziti_get_controller(ziti_context ztx) {
    return ztx_controller(ztx);
}

const ziti_version *ziti_get_controller_version(ziti_context ztx) {
    return &ztx_get_controller(ztx)->version;
}

const ziti_identity *ziti_get_identity(ziti_context ztx) {
    if (ztx->identity_data) {
        return (const ziti_identity *) ztx->identity_data;
    }

    return NULL;
}

void ziti_get_transfer_rates(ziti_context ztx, double *up, double *down) {
    *up = metrics_rate_get(&ztx->up_rate);
    *down = metrics_rate_get(&ztx->down_rate);
}

static void free_ztx(uv_handle_t *h) {
    ziti_context ztx = h->data;

    ziti_ctrl_close(ztx_get_controller(ztx));
    ztx->tlsCtx->free_ctx(ztx->tlsCtx);

    model_map_clear(&ztx->ctrl_details, (_free_f) free_ziti_controller_detail_ptr);
    ziti_auth_query_free(ztx->auth_queries);
    ziti_posture_checks_free(ztx->posture_checks);
    model_map_clear(&ztx->services, (_free_f) free_ziti_service_ptr);
    model_map_clear(&ztx->sessions, (_free_f) free_ziti_session_ptr);
    ziti_set_unauthenticated(ztx);
    free_ziti_identity_data(ztx->identity_data);
    FREE(ztx->identity_data);
    FREE(ztx->last_update);
    FREE(ztx->session_token);
    free_ziti_config(&ztx->config);

    ziti_event_t ev = {0};
    ev.type = ZitiContextEvent;
    ev.event.ctx.ctrl_status = ZITI_DISABLED;
    ev.event.ctx.err = ziti_errorstr(ZITI_DISABLED);

    ziti_send_event(ztx, &ev);


    ZTX_LOG(INFO, "shutdown is complete\n");
    free(ztx);
}

static void shutdown_and_free(ziti_context ztx) {
    if (model_map_size(&ztx->channels) > 0) {
        ZTX_LOG(INFO, "waiting for %zd channels to disconnect", model_map_size(&ztx->channels));
        return;
    }

    grim_reaper(ztx);
    CLOSE_AND_NULL(ztx->prepper);
    CLOSE_AND_NULL(ztx->service_refresh_timer);

    uv_close((uv_handle_t *) &ztx->w_async, free_ztx);
}

int ziti_shutdown(ziti_context ztx) {
    ZTX_LOG(INFO, "Ziti is shutting down");
    ztx->closing = true;

    ziti_queue_work(ztx, ziti_stop_internal, NULL);

    return ZITI_OK;
}

const char *ziti_get_appdata_raw(ziti_context ztx, const char *key) {
    if (ztx->identity_data == NULL) return NULL;

    return model_map_get(&ztx->identity_data->app_data, key);
}

int ziti_get_appdata(ziti_context ztx, const char *key, void *data,
                     int (*parse_func)(void *, const char *, size_t)) {
    const char *app_data_json = ziti_get_appdata_raw(ztx, key);

    if (app_data_json == NULL) return ZITI_NOT_FOUND;

    if (parse_func(data, app_data_json, strlen(app_data_json)) < 0) {
        return ZITI_INVALID_CONFIG;
    }

    return ZITI_OK;
}


void ziti_dump(ziti_context ztx, int (*printer)(void *arg, const char *fmt, ...), void *ctx) {
    uint64_t now = uv_now(ztx->loop);
    printer(ctx, "\n=================\nZiti Context:\n");
    printer(ctx, "ID:\t%d\n", ztx->id);
    if (ziti_is_enabled(ztx)) {
        printer(ctx, "enabled[true] uptime[%" PRIu64 "s]\n", (now -  ztx->start)/1000);
    } else {
        printer(ctx, "enabled[false]");
    }
    printer(ctx, "Config Source:\t%s\n", ztx->config.cfg_source ? ztx->config.cfg_source : "(none)");
    printer(ctx, "Controller:\t%s\n", ztx_controller(ztx));
    printer(ctx, "Config types:\n");
    for (int i = 0; ztx->opts.config_types && ztx->opts.config_types[i]; i++) {
        printer(ctx, "\t%s\n", ztx->opts.config_types[i]);
    }
    printer(ctx, "Identity:\t");
    if (ztx->identity_data) {
        printer(ctx, "%s[%s]\n", ztx->identity_data->name, ztx->identity_data->id);
    } else {
        printer(ctx, "unknown - never logged in\n");
    }

    printer(ctx, "\n=================\nAPI Session:\n");

    if (ztx->auth_method) {
        printer(ctx, "Session Info: \nauth_method[%s]\napi_session_state[%d]\n",
                ztx->auth_method->kind == HA ? "HA" : "Legacy",
                ztx->auth_state);
    } else {
        printer(ctx, "No Session found\n");
    }

    printer(ctx, "\n=================\nServices:\n");
    ziti_service *zs;
    const char *name;
    const char *cfg;
    const char *cfg_json;

    const char *pq_set_id;
    const ziti_posture_query_set *pq_set;
    const ziti_posture_query *pq;

    MODEL_MAP_FOREACH(name, zs, &ztx->services) {

        printer(ctx, "%s: id[%s] perm(dial=%s,bind=%s)\n", zs->name, zs->id,
                (zs->perm_flags & ZITI_CAN_DIAL ? "true" : "false"),
                (zs->perm_flags & ZITI_CAN_BIND ? "true" : "false")
        );

        MODEL_MAP_FOREACH(cfg, cfg_json, &zs->config) {
            printer(ctx, "\tconfig[%s]=%s\n", cfg, cfg_json);
        }

        printer(ctx, "\tposture queries[%d]:", model_map_size(&zs->posture_query_map));
        MODEL_MAP_FOREACH(pq_set_id, pq_set, &zs->posture_query_map) {
            printer(ctx, "\t\tposture query set[%s]\n", pq_set_id);

            for (int idx = 0; pq_set->posture_queries[idx] != NULL; idx++) {
                pq = pq_set->posture_queries[idx];
                printer(ctx, "\t\t\tquery_id[%s] type[%s] is_passing[%s] timeout[%d] timeoutRemaining[%d]\n", pq->id, pq->query_type, pq->is_passing ? "true" : "false", pq->timeout, *pq->timeoutRemaining);
            }
        }
    }

    printer(ctx, "\n==================\nSessions:\n");
    ziti_session *sess;
    MODEL_MAP_FOREACH(name, sess, &ztx->sessions) {
        printer(ctx, "%s: service_id[%s]\n", sess->id, name);
    }

    printer(ctx, "\n==================\nChannels:\n");
    ziti_channel_t *ch;
    const char *url;
    MODEL_MAP_FOREACH(url, ch, &ztx->channels) {
        printer(ctx, "ch[%d](%s@%s) ", ch->id, ch->name, url);
        if (ziti_channel_is_connected(ch)) {
            printer(ctx, "connected [latency=%" PRIu64 "]\n", ch->latency);
        }
        else {
            printer(ctx, "Disconnected\n");
        }
    }

    printer(ctx, "\n==================\n"
                 "Connections:\n");
    ziti_connection conn;
    const char *id;
    char bridge_info[128];
    MODEL_MAP_FOREACH(id, conn, &ztx->connections) {

        if (conn->type == Transport && conn->parent == NULL) {
            printer(ctx, "conn[%d/%s]: state[%s] service[%s] using ch[%d/%s]\n",
                    conn->conn_id, conn->marker, ziti_conn_state(conn), conn->service,
                    FIELD_OR_ELSE(conn->channel, id, -1),
                    FIELD_OR_ELSE(conn->channel, name, "(none)")
            );
            printer(ctx, "\tconnect_time[%" PRIu64 "] idle_time[%" PRIu64 "] "
                         "sent[%" PRIu64 "] recv[%" PRIu64 "] recv_buff[%" PRIu64 "]\n",
                    conn->connect_time, now - conn->last_activity, conn->sent, conn->received,
                    buffer_available(conn->inbound));

            if (conn_bridge_info(conn, bridge_info, sizeof(bridge_info)) == ZITI_OK) {
                printer(ctx, "\tbridge: %s\n", bridge_info);
            }
        }

        if (conn->type == Server) {
            printer(ctx, "conn[%d]: server service[%s] terminators[%ld]\n",
                    conn->conn_id, conn->service, model_map_size(&conn->server.bindings));

            model_map_iter it = model_map_iterator(&conn->server.children);
            while (it != NULL) {
                uint32_t child_id = model_map_it_lkey(it);
                ziti_connection child = model_map_it_value(it);
                printer(ctx, "\tchild[%d/%s]: state[%s] caller_id[%s] ch[%d/%s]\n",
                        child_id, child->marker, ziti_conn_state(child), ziti_conn_source_identity(child),
                        FIELD_OR_ELSE(child->channel, id, -1),
                        FIELD_OR_ELSE(child->channel, name, "(none)")
                );
                printer(ctx, "\t\taccept_time[%" PRIu64 "] idle_time[%" PRIu64 "] "
                             "sent[%" PRIu64 "] recv[%" PRIu64 "] recv_buff[%" PRIu64 "]\n",
                        child->connect_time, now - child->last_activity, child->sent, child->received,
                        buffer_available(child->inbound));
                if (conn_bridge_info(child, bridge_info, sizeof(bridge_info)) == ZITI_OK) {
                    printer(ctx, "\t\tbridge: %s\n", bridge_info);
                }
                it = model_map_it_next(it);
            }
        }
    }
    printer(ctx, "\n==================\n\n");
}

int ziti_conn_init(ziti_context ztx, ziti_connection *conn, void *data) {
    struct ziti_ctx *ctx = ztx;
    NEWP(c, struct ziti_conn);
    c->ziti_ctx = ztx;
    c->data = data;
    c->conn_id = ztx->conn_seq++;

    *conn = c;
    model_map_setl(&ctx->connections, (long) c->conn_id, c);
    return ZITI_OK;
}

void *ziti_conn_data(ziti_connection conn) {
    return conn != NULL ? conn->data : NULL;
}

void ziti_conn_set_data(ziti_connection conn, void *data) {
    if (conn != NULL) {
        conn->data = data;
    }
}

void ziti_conn_set_data_cb(ziti_connection conn, ziti_data_cb cb) {
    if (conn) {
        conn->data_cb = cb;
    }
}

const char *ziti_conn_source_identity(ziti_connection conn) {
    return conn != NULL ? conn->source_identity : NULL;
}


void ziti_send_event(ziti_context ztx, const ziti_event_t *e) {
    if ((ztx->opts.events & e->type) && ztx->opts.event_cb) {
        ztx->opts.event_cb(ztx, e);
    }
}

struct service_req_s {
    struct ziti_ctx *ztx;
    char *service;
    ziti_service_cb cb;
    void *cb_ctx;
};

static void set_service_flags(ziti_service *s) {
    for (int i = 0; s->permissions[i] != NULL; i++) {
        if (*s->permissions[i] == ziti_session_types.Dial) {
            s->perm_flags |= ZITI_CAN_DIAL;
        }
        if (*s->permissions[i] == ziti_session_types.Bind) {
            s->perm_flags |= ZITI_CAN_BIND;
        }
    }
}

static void service_cb(ziti_service *s, const ziti_error *err, void *ctx) {
    struct service_req_s *req = ctx;
    int rc = ZITI_SERVICE_UNAVAILABLE;

    if (s != NULL) {
        set_service_flags(s);
        ziti_service *old = model_map_set(&req->ztx->services, s->name, s);
        free_ziti_service_ptr(old);
        rc = ZITI_OK;
    } else {
        if (err) {
            rc = err->err;
        }
    }

    req->cb(req->ztx, s, rc, req->cb_ctx);
    FREE(req->service);
    free(req);
}

int ziti_service_available(ziti_context ztx, const char *service, ziti_service_cb cb, void *ctx) {
    if (!ztx->enabled) return ZITI_DISABLED;

    ziti_service *s = model_map_get(&ztx->services, service);
    if (s != NULL) {
        cb(ztx, s, ZITI_OK, ctx);
        return ZITI_OK;
    }

    NEWP(req, struct service_req_s);
    req->ztx = ztx;
    req->service = strdup(service);
    req->cb = cb;
    req->cb_ctx = ctx;

    ziti_ctrl_get_service(ztx_get_controller(ztx), service, service_cb, req);
    return ZITI_OK;
}

const ziti_service *ziti_service_for_addr_str(ziti_context ztx, ziti_protocol proto, const char *addr, int port) {
    ziti_address a;
    if (parse_ziti_address_str(&a, addr) != -1) {
        return ziti_service_for_addr(ztx, proto, &a, port);
    }
    ZITI_LOG(WARN, "invalid address host[%s]", addr);
    return NULL;
}

const ziti_service *ziti_service_for_addr(ziti_context ztx, ziti_protocol proto, const ziti_address *addr, int port) {
    int best_score = -1;
    ziti_service *best = NULL;

    ziti_service *srv;
    const char *name;
    MODEL_MAP_FOREACH(name, srv, &ztx->services) {
        ziti_intercept_cfg_v1 intercept = {0};
        ziti_client_cfg_v1 clt_cfg = {0};
        if (ziti_service_get_config(srv, ZITI_INTERCEPT_CFG_V1, &intercept, (parse_service_cfg_f) parse_ziti_intercept_cfg_v1) == ZITI_OK ||
                (ziti_service_get_config(srv, ZITI_CLIENT_CFG_V1, &clt_cfg, (parse_service_cfg_f) parse_ziti_client_cfg_v1) == ZITI_OK &&
                 ziti_intercept_from_client_cfg(&intercept, &clt_cfg) == ZITI_OK
                )
        ) {
            int match = ziti_intercept_match2(&intercept, proto, addr, port);

            if (match == -1) { continue; }

            // best possible match
            if (match == 0) { return srv; }

            if (best_score == -1 || best_score > match) {
                best_score = match;
                best = srv;
            }
        }
        free_ziti_intercept_cfg_v1(&intercept);
        free_ziti_client_cfg_v1(&clt_cfg);
    }
    return best;
}


int ziti_listen(ziti_connection serv_conn, const char *service, ziti_listen_cb lcb, ziti_client_cb cb) {
    return ziti_bind(serv_conn, service, NULL, lcb, cb);
}

int ziti_listen_with_options(ziti_connection serv_conn, const char *service, ziti_listen_opts *listen_opts,
                             ziti_listen_cb lcb, ziti_client_cb cb) {
    return ziti_bind(serv_conn, service, listen_opts, lcb, cb);
}

<<<<<<< HEAD
=======
static void api_session_refresh(uv_timer_t *t) {
    ziti_context ztx = t->data;

    ZTX_LOG(DEBUG, "api_session_refresh running");

    bool no_session = ztx->api_session == NULL;
    bool is_expired = is_api_session_expired(ztx);

    if (no_session || is_expired) {
        ZTX_LOG(DEBUG, "api_session_refresh re-auth due to no active api session[%s] or session expiration[%s]",
                no_session ? "TRUE" : "FALSE", is_expired ? "TRUE" : "FALSE");
        ziti_re_auth(ztx);
    } else {
        // to attempt a refresh the api session needs to be partially or fully authenticated
        // api_session_cb will handle transitions to unauthenticated and subsequent re-auths.
        if (ztx->api_session_state == ZitiApiSessionStatePartiallyAuthenticated || ztx->api_session_state == ZitiApiSessionStateFullyAuthenticated) {
            struct ziti_init_req *req = calloc(1, sizeof(struct ziti_init_req));
            req->ztx = ztx;
            if (ztx->active_session_request) {
                ZTX_LOG(DEBUG, "active refresh request: skipping");
            } else {
                ztx->active_session_request = true;
                ZTX_LOG(DEBUG, "api_session_refresh refreshing api session by querying controller");
                ziti_ctrl_current_api_session(ztx_get_controller(ztx), api_session_cb, req);
            }
        } else {
            ZTX_LOG(DEBUG, "api_session_refresh refreshing api session skipped, waiting for api session state change");
        }
    }
}

void ziti_re_auth_with_cb(ziti_context ztx, void(*cb)(ziti_api_session *, const ziti_error *, void *), void *ctx) {
    bool is_expired = is_api_session_expired(ztx);

    ZTX_LOG(INFO, "starting to re-auth with ctrl[%s] api_session_status[%d] api_session_expired[%s]",
            ztx_controller(ztx), ztx->api_session_state, is_expired ? "TRUE" : "FALSE");

    bool is_auth_started = ztx->api_session_state == ZitiApiSessionStateAuthStarted;
    bool authed_and_not_expired = (ztx->api_session_state == ZitiApiSessionStatePartiallyAuthenticated ||
                                   ztx->api_session_state == ZitiApiSessionStateFullyAuthenticated)
                                  && !is_expired;

    if (is_auth_started || authed_and_not_expired) {
        ZTX_LOG(VERBOSE, "re-auth aborted, api session state is currently authenticating/authenticated and not expired: "
                         "api_session_status[%d] api_session_expired[%s]",
                ztx->api_session_state, is_expired ? "TRUE" : "FALSE");

        ziti_error err = {
                .err = ZITI_PARTIALLY_AUTHENTICATED
        };
        cb(NULL, &err, ctx);

        return;
    }

    ziti_set_auth_started(ztx);

    uv_timer_stop(ztx->service_refresh_timer);
    ziti_stop_api_session_refresh(ztx);
    if (ztx->posture_checks) {
        uv_timer_stop(ztx->posture_checks->timer);
    }

    model_map_clear(&ztx->sessions, (_free_f) free_ziti_session_ptr);
    FREE(ztx->last_update);
    model_list cfgs = {0};
    model_list_append(&cfgs, ZITI_INTERCEPT_CFG_V1);
    model_list_append(&cfgs, ZITI_CLIENT_CFG_V1);

    for (int i = 0; ztx->opts.config_types && ztx->opts.config_types[i]; i++) {
        model_list_append(&cfgs, (void *) ztx->opts.config_types[i]);
    }

    ziti_ctrl_login(ztx_get_controller(ztx), &cfgs, cb, ctx);
    model_list_clear(&cfgs, NULL);
}

>>>>>>> 08872412
/**
 * `ziti_re_auth` attempts to re-authenticate with the controller. However
 * this will be ignored if the current `ziti_context` believes it is in a
 * partially authenticated state. If desired, called `ziti_set_unauthenticated`
 * to bypass this state.
 * @param ztx
 * @param force
 */

static void version_pre_auth_cb(ziti_version *version, const ziti_error *err, void *ctx);
static void ziti_re_auth(ziti_context ztx) {
    // always get controller version to get the right auth method
    ziti_ctrl_get_version(&ztx->controller, version_pre_auth_cb, ztx);
}

static void set_posture_query_defaults(ziti_service *service) {
    int posture_set_idx;
    for (posture_set_idx = 0; service->posture_query_set[posture_set_idx] != 0; posture_set_idx++) {
        int posture_query_idx;
        for (posture_query_idx = 0; service->posture_query_set[posture_set_idx]->posture_queries[posture_query_idx]; posture_query_idx++) {

            //if the controller doesn't support
            if (service->posture_query_set[posture_set_idx]->posture_queries[posture_query_idx]->timeoutRemaining == NULL) {
                //free done by model_free
                int *timeoutRemaining = calloc(1, sizeof(int));
                *timeoutRemaining = -1;
                service->posture_query_set[posture_set_idx]->posture_queries[posture_query_idx]->timeoutRemaining = timeoutRemaining;
            }
        }
    }
}

static bool service_posture_check_timeouts_changed(ziti_context ztx, const ziti_posture_query_set *new_set, const ziti_posture_query_set *old_set) {
    for (int new_idx = 0; new_set->posture_queries[new_idx] != NULL; new_idx++) {
        for (int old_idx = 0; old_set->posture_queries[old_idx] != NULL; old_idx++) {
            if (strncmp(old_set->posture_queries[old_idx]->id, new_set->posture_queries[new_idx]->id, strlen(old_set->posture_queries[old_idx]->id)) == 0) {
                if (old_set->posture_queries[old_idx]->timeout != new_set->posture_queries[new_idx]->timeout) {
                    return true;
                }

                if (strcmp(old_set->posture_queries[old_idx]->updated_at, new_set->posture_queries[new_idx]->updated_at) != 0) {
                    return true;
                }
            }
        }
    }

    return false;
}

void ziti_force_service_update(ziti_context ztx, const char* service_id) {
    ZTX_LOG(DEBUG, "forcing service[%s] to be reported as updated", service_id);
    model_map_set(&ztx->service_forced_updates, service_id, (void *) (uintptr_t) true);
}

// is_service_updated returns 0 if the direct service properties
// and configurations have not been altered. Will return non-0
// values if they have. This ignores posture query alterations.
static int is_service_updated(ziti_context ztx, ziti_service *new, ziti_service *old) {
    //compare updated at, if changed, signal update
    if (strcmp(old->updated_at, new->updated_at) != 0) {
        ZTX_LOG(VERBOSE, "service [%s] is updated, update_at property changes", new->name);
        return 1;
    }

    //check for forced updates
    if (model_map_remove(&ztx->service_forced_updates, new->id) != NULL) {
        return 1;
    }

    //check for config change, find meta
    type_meta *ziti_service_meta = get_ziti_service_meta();
    int i = 0;
    bool is_config_found = false;
    for (i = 0; i < ziti_service_meta->field_count; i++) {
        if (strcmp(ziti_service_meta->fields[i].name, "config") == 0) {
            is_config_found = true;
            break;
        }
    }

    if (is_config_found) {
        type_meta *config_field_meta = ziti_service_meta->fields[i].meta();
        if (model_map_compare(&old->config, &new->config, config_field_meta) != 0) {
            ZTX_LOG(VERBOSE, "service [%s] is updated, config changed", new->name);
            return 1;
        }
    }

    const char *policy_id;
    const ziti_posture_query_set *new_set;
    MODEL_MAP_FOREACH(policy_id, new_set, &new->posture_query_map) {
        ziti_posture_query_set *old_set = model_map_get(&old->posture_query_map, policy_id);

        if (old_set == NULL) {
            ZTX_LOG(VERBOSE, "service [%s] is updated, new service gained a policy [%s]", new->name, policy_id);
            return 1;
        }

        //is_passing states differ
        if (old_set->is_passing != new_set->is_passing) {
            ZTX_LOG(VERBOSE, "service [%s] is updated, new service is_passing state differs for policy [%s], old[%s] new[%s]",
                    new->name, policy_id, old_set->is_passing ? "TRUE" : "FALSE", new_set->is_passing ? "TRUE" : "FALSE");
            return 1;
        }

        //if timeouts changed
        if (service_posture_check_timeouts_changed(ztx, new_set, old_set)) {
            return 1;
        }
    }

    //ensure that new didn't lose policies
    const ziti_posture_query_set *old_set;
    MODEL_MAP_FOREACH(policy_id, old_set, &old->posture_query_map) {
        ziti_posture_query_set *new_set_by_old_id = model_map_get(&new->posture_query_map, policy_id);

        if (new_set_by_old_id == NULL) {
            ZTX_LOG(VERBOSE, "service [%s] is updated, new service lost a policy [%s]", new->name, policy_id);
            return 1;
        }
    }

    ZTX_LOG(VERBOSE, "service [%s] is not updated, default case", new->name);
    //no change
    return 0;
}

static void update_services(ziti_service_array services, const ziti_error *error, void *ctx) {
    ziti_context ztx = ctx;

    // schedule next refresh
    ziti_services_refresh(ztx, false);

    if (error) {
        ZTX_LOG(ERROR, "failed to get service updates err[%s/%s] from ctrl[%s]", error->code, error->message,
                ztx_controller(ztx));
        if (error->err == ZITI_AUTHENTICATION_FAILED) {
            ZTX_LOG(WARN, "api session is no longer valid. Trying to re-auth");
            ziti_re_auth(ztx);
        } else if (error->err == ZITI_PARTIALLY_AUTHENTICATED) {
            ZTX_LOG(VERBOSE, "api session partially authenticated, waiting for api session state change");
            return;
        } else {
            FREE(ztx->last_update);
            update_ctrl_status(ztx, ZITI_CONTROLLER_UNAVAILABLE, error->message);
        }
        return;
    }
    update_ctrl_status(ztx, ZITI_OK, NULL);


    ZTX_LOG(VERBOSE, "processing service updates");

    model_map updates = {0};

    int idx;
    for (idx = 0; services[idx] != NULL; idx++) {
        set_service_flags(services[idx]);
        set_posture_query_defaults(services[idx]);
        set_service_posture_policy_map(services[idx]);
        model_map_set(&updates, services[idx]->name, services[idx]);
    }
    free(services);

    size_t current_size = model_map_size(&ztx->services);
    size_t chIdx = 0, addIdx = 0, remIdx = 0;
    ziti_event_t ev = {
            .type = ZitiServiceEvent,
            .event.service = {
                    .removed = calloc(current_size + 1, sizeof(ziti_service *)),
                    .changed = calloc(current_size + 1, sizeof(ziti_service *)),
                    .added = calloc(idx + 1, sizeof(ziti_service *)),
            }
    };

    ziti_service *s;
    model_map_iter it = model_map_iterator(&ztx->services);
    while (it != NULL) {
        ziti_service *updt = model_map_remove(&updates, model_map_it_key(it));

        if (updt != NULL) {
            if (is_service_updated(ztx, updt, model_map_it_value(it)) != 0) {
                ev.event.service.changed[chIdx++] = updt;
            } else {
                // no changes detected, just discard it
                free_ziti_service(updt);
                free(updt);
            }

            it = model_map_it_next(it);
        } else {
            // service was removed
            ZTX_LOG(DEBUG, "service[%s] is not longer available", model_map_it_key(it));
            s = model_map_it_value(it);
            ev.event.service.removed[remIdx++] = s;

            ziti_session *session = model_map_remove(&ztx->sessions, s->id);
            if (session) {
                free_ziti_session(session);
                free(session);
            }
            it = model_map_it_remove(it);
        }
    }

    // what's left are new services
    it = model_map_iterator(&updates);
    while (it != NULL) {
        s = model_map_it_value(it);
        ev.event.service.added[addIdx++] = s;
        it = model_map_it_remove(it);
    }

    // process updates
    for (idx = 0; ev.event.service.changed[idx] != NULL; idx++) {
        s = ev.event.service.changed[idx];
        ziti_service *old = model_map_set(&ztx->services, s->name, s);
        free_ziti_service(old);
        FREE(old);
    }

    // process additions
    for (idx = 0; ev.event.service.added[idx] != NULL; idx++) {
        s = ev.event.service.added[idx];
        model_map_set(&ztx->services, s->name, s);
    }

    if (!ztx->services_loaded || (addIdx + remIdx + chIdx) > 0) {
        ZTX_LOG(DEBUG, "sending service event initial[%s] %zd added, %zd removed, %zd changed",
                ztx->services_loaded ? "false" : "true", addIdx, remIdx, chIdx);
        ziti_send_event(ztx, &ev);
        ztx->services_loaded = true;
    } else {
        ZTX_LOG(VERBOSE, "no services added, changed, or removed");
    }

    // cleanup
    for (idx = 0; ev.event.service.removed[idx] != NULL; idx++) {
        s = ev.event.service.removed[idx];
        free_ziti_service(s);
        free(s);
    }

    free(ev.event.service.removed);
    free(ev.event.service.added);
    free(ev.event.service.changed);

    model_map_clear(&updates, NULL);
    model_map_clear(&ztx->service_forced_updates, NULL);
}

// set_service_posture_policy_map checks to see if the controller
// provided posture queries via a map instead of an array. If not,
// it will convert the old array values into a map. All downstream
// processing of posture queries assumes the map will be set.
// The original array, will be NULL.
static void set_service_posture_policy_map(ziti_service *service) {
    // no work to do
    if (service->posture_query_set != NULL && model_map_size(&service->posture_query_map) != 0) {
        return;
    }

    for (int idx = 0; service->posture_query_set[idx] != NULL; idx++) {
        model_map_set(&service->posture_query_map, service->posture_query_set[idx]->policy_id, service->posture_query_set[idx]);
    }

    //free the array so that subsequent ziti_service_free() calls do not double free on the map and array
    FREE(service->posture_query_set);
}

static void check_service_update(ziti_service_update *update, const ziti_error *err, void *ctx) {
    ziti_context ztx = ctx;
    bool need_update = true;

    if (err) { // API not supported - do refresh
        ZTX_LOG(WARN, "failed to poll service updates: code[%d] err[%d/%s]",
                err->http_code, err->err, err->message);
        if (err->err == ZITI_DISABLED) {
            need_update = false;
        }
    } else if (ztx->last_update == NULL || strcmp(ztx->last_update, update->last_change) != 0) {
        ZTX_LOG(VERBOSE, "ztx last_update = %s", update->last_change);
        FREE(ztx->last_update);
        ztx->last_update = update->last_change;
    } else {
        ZTX_LOG(VERBOSE, "not updating: last_update is same previous (%s == %s)", update->last_change,
                ztx->last_update);
        free_ziti_service_update(update);
        need_update = false;

        ziti_services_refresh(ztx, false);
    }

    if (need_update) {
        ziti_ctrl_get_services(ztx_get_controller(ztx), update_services, ztx);
    }
    FREE(update);
}

static void refresh_cb(uv_timer_t *t) {
    ziti_context ztx = t->data;

//151637
    if (!ztx->enabled) {
        ZTX_LOG(DEBUG, "service refresh stopped, ztx is disabled");
        return;
    }

    ziti_ctrl_current_edge_routers(ztx_get_controller(ztx), edge_routers_cb, ztx);

    ziti_ctrl_get_services_update(ztx_get_controller(ztx), check_service_update, ztx);
}

void ziti_services_refresh(ziti_context ztx, bool now) {
    if (now || ztx->opts.refresh_interval > 0) {
        if (now) {
            ZTX_LOG(VERBOSE, "forcing service refresh");
        } else {
            ZTX_LOG(VERBOSE, "scheduling service refresh %ld seconds from now", ztx->opts.refresh_interval);
        }
        uint64_t timeout = now ? 0 : (ztx->opts.refresh_interval * 1000);
        uv_timer_start(ztx->service_refresh_timer, refresh_cb, timeout, 0);
    }
}

static void edge_routers_cb(ziti_edge_router_array ers, const ziti_error *err, void *ctx) {
    ziti_context ztx = ctx;
    bool ers_changed = false;

    if (err) {
        ZTX_LOG(ERROR, "failed to get current edge routers: code[%d] %s/%s",
                err->http_code, err->code, err->message);
        return;
    }

    if (ers == NULL) {
        ZTX_LOG(INFO, "no edge routers found");
        return;
    }

    if (ztx->closing) {
        free_ziti_edge_router_array(&ers);
        return;
    }

    model_map curr_routers = {0};
    const char *er_url;
    ziti_channel_t *ch;
    MODEL_MAP_FOREACH(er_url, ch, &ztx->channels) {
        model_map_set(&curr_routers, er_url, (void *) er_url);
    }

    ziti_edge_router **erp = ers;
    while (*erp) {
        ziti_edge_router *er = *erp;
        const char *tls = er->protocols.tls;

        if (tls) {
            // check if it is already in the list
            if (model_map_remove(&curr_routers, tls) == NULL) {
                ZTX_LOG(TRACE, "connecting to %s(%s)", er->name, tls);
                ziti_channel_connect(ztx, er->name, tls);
                ers_changed = true;
            }
        } else {
            ZTX_LOG(DEBUG, "edge router %s does not have TLS edge listener", er->name);
        }

        free_ziti_edge_router(er);
        free(er);
        erp++;
    }
    free(ers);

    model_map_iter it = model_map_iterator(&curr_routers);
    while (it != NULL) {
        er_url = model_map_it_key(it);
        ch = model_map_remove(&ztx->channels, er_url);
        ZTX_LOG(INFO, "removing channel[%s@%s]: no longer available", ch->name, er_url);
        ziti_channel_close(ch, ZITI_GATEWAY_UNAVAILABLE);
        it = model_map_it_remove(it);
        ers_changed = true;
    }

    // if the list of ERs changed, we want to opportunistically
    // refresh sessions to clear out references to old ERs,
    // and pull new ERs (which could be better for dialing)

    // we don't want to evict/refresh session right away
    // because it may have a serviceable ER
    // just refresh it on demand (next dial)
    if (ers_changed) {
        const char *serv;
        ziti_session *session;
        MODEL_MAP_FOREACH(serv, session, &ztx->sessions) {
            session->refresh = true;
        }
    }
}

static void update_identity_data(ziti_identity_data *data, const ziti_error *err, void *ctx) {
    ziti_context ztx = ctx;

    if (err) {
        ZTX_LOG(ERROR, "failed to get identity_data: %s[%s]", err->message, err->code);
    } else {
        free_ziti_identity_data(ztx->identity_data);
        FREE(ztx->identity_data);
        ztx->identity_data = data;
        update_ctrl_status(ztx, ZITI_OK, NULL);
    }

    update_ctrl_status(ztx, FIELD_OR_ELSE(err, err, 0), FIELD_OR_ELSE(err, message, NULL));
}

static void on_create_cert(ziti_create_api_cert_resp *resp, const ziti_error *e, void *ctx) {
    ziti_context ztx = ctx;;
    if (e) {
        ZTX_LOG(ERROR, "failed to create session cert: %d/%s", e->err, e->message);
    } else {
        ZTX_LOG(DEBUG, "received API session certificate");
        ZTX_LOG(VERBOSE, "cert => %s", resp->client_cert_pem);

        if (ztx->sessionCert) {
            ztx->tlsCtx->free_cert(&ztx->sessionCert);
        }

        if (ztx->tlsCtx->load_cert(&ztx->sessionCert, resp->client_cert_pem, strlen(resp->client_cert_pem)) != 0) {
            ZTX_LOG(ERROR, "failed to parse supplied session cert");
        }

        int rc = ztx->tlsCtx->set_own_cert(ztx->tlsCtx, ztx->sessionKey, ztx->sessionCert);
        if (rc != 0) {
            ZTX_LOG(ERROR, "failed to set session cert: %d", rc);
        }

        free_ziti_create_api_cert_resp_ptr(resp);
    }
    FREE(ztx->sessionCsr);
}

static void ca_bundle_cb(char *pkcs7, const ziti_error *err, void *ctx) {
    ziti_context ztx = ctx;
    tls_cert new_bundle = NULL;
    char *new_pem = NULL;
    if (err == NULL) {
        size_t pem_size;

        if (ztx->tlsCtx->parse_pkcs7_certs(&new_bundle, pkcs7, strlen((pkcs7)))) {
            ZITI_LOG(ERROR, "failed to parse updated CA bundle");
            goto error;
        }
        if (ztx->tlsCtx->write_cert_to_pem(new_bundle, 1, &new_pem, &pem_size)) {
            ZITI_LOG(ERROR, "failed to format new CA bundle");
            goto error;
        }

        if (ztx->config.id.ca && strcmp(new_pem, ztx->config.id.ca) != 0) {
            char *old_ca = ztx->config.id.ca;
            ztx->config.id.ca = new_pem;

            tls_context *new_tls = NULL;
            if (load_tls(&ztx->config, &new_tls) == 0) {
                ziti_send_event(ztx, &(ziti_event_t){
                        .type = ZitiAPIEvent,
                        .event.api = {
                                .new_ca_bundle = new_pem,
                        }
                });
                free(old_ca);
                ztx->tlsCtx = new_tls;
                ztx_get_controller(ztx)->client->tls = ztx->tlsCtx;
                new_pem = NULL; // owned by ztx->config
            } else {
                ztx->config.id.ca = old_ca;
                ZITI_LOG(ERROR, "failed to create TLS context with updated CA bundle");
            }
        }
    } else {
        ZITI_LOG(ERROR, "failed to get CA bundle from controller: %s", err->message);
    }

    error:
    free(pkcs7);
    free(new_pem);
    if (new_bundle) {
        ztx->tlsCtx->free_cert(&new_bundle);
    }
}

<<<<<<< HEAD
=======
static void session_post_auth_query_cb(ziti_context ztx, int status, void *ctx) {
    ZTX_LOG(VERBOSE, "post auth query callback starting with status[%s]", ziti_errorstr(status));
    if (status == ZITI_OK) {
        ZTX_LOG(VERBOSE, "transitioning to fully authenticated");
        ziti_api_session *session = ztx->api_session;

        ziti_set_fully_authenticated(ztx);

        update_ctrl_status(ztx, ZITI_OK, NULL);

        ziti_ctrl_get_well_known_certs(ztx_get_controller(ztx), ca_bundle_cb, ztx);
        ziti_ctrl_current_identity(ztx_get_controller(ztx), update_identity_data, ztx);

        //if we had auth queries, refresh state to zero out
        if (model_list_size(&session->auth_queries) > 0) {
            ziti_ctrl_current_api_session(ztx_get_controller(ztx), update_session_data, ztx);
        }

        // disable this until we figure out expiration and rolling requirements
#if ENABLE_SESSION_CERTIFICATES
        if (ztx->sessionKey == NULL) {
            char common_name[128];
            snprintf(common_name, sizeof(common_name), "%s-%u-%" PRIu64,
                     APP_ID ? APP_ID : "ziti-sdk-c",
                     ztx->id, uv_now(ztx->loop));

            ztx->tlsCtx->generate_key(&ztx->sessionKey);

            size_t csr_len;
            ztx->tlsCtx->generate_csr_to_pem(ztx->sessionKey, &ztx->sessionCsr, &csr_len,
                                             "O", "OpenZiti",
                                             "OU", "ziti-sdk",
                                             "CN", common_name,
                                             NULL);

            ziti_ctrl_create_api_certificate(ztx_get_controller(ztx), ztx->sessionCsr, on_create_cert, ztx);
        }
#endif


        ziti_services_refresh(ztx, true);
        ziti_posture_init(ztx, 20);
    } else {
        ZTX_LOG(VERBOSE, "transitioning to unauthenticated, unhandled status[%s]", ziti_errorstr(status));
        ziti_set_unauthenticated(ztx); //disable?
        update_ctrl_status(ztx, ZITI_AUTHENTICATION_FAILED, NULL);
    }
}

void ziti_set_api_session(ziti_context ztx, ziti_api_session *session) {
    if (ztx->api_session == session) {
        ZTX_LOG(WARN, "api session attempted to be set with the same value");
        return;
    }

    ziti_api_session *old_session = ztx->api_session;
    ztx->api_session = session;

    uv_gettimeofday(&ztx->session_received_at);

    if (session->expires.tv_sec > 0) {
        int time_diff;
        if (session->cached_last_activity_at.tv_sec > 0) {
            ZTX_LOG(TRACE, "API supports cached_last_activity_at");
            time_diff = (int) (ztx->session_received_at.tv_sec - session->cached_last_activity_at.tv_sec);
        } else {
            ZTX_LOG(TRACE, "API doesn't support cached_last_activity_at - using updated");
            time_diff = (int) (ztx->session_received_at.tv_sec - session->updated.tv_sec);
        }
        if (abs(time_diff) > 10) {
            ZTX_LOG(ERROR, "local clock is %d seconds %s UTC (as reported by controller)", abs(time_diff),
                    time_diff > 0 ? "ahead" : "behind");
        }

        ZTX_LOG(DEBUG, "ziti api session expires in %ld seconds",
                (long) (session->expires.tv_sec - ztx->session_received_at.tv_sec));

        long delay_seconds = 0;

        if (session->expireSeconds > 0) {
            delay_seconds = session->expireSeconds;
        } else {
            // adjust expiration to local time if needed
            session->expires.tv_sec += time_diff;
            delay_seconds = (session->expires.tv_sec - ztx->session_received_at.tv_sec);
        }

        uv_gettimeofday(&ztx->api_session_expires_at);
        ztx->api_session_expires_at.tv_sec = ztx->api_session_expires_at.tv_sec + delay_seconds;

        delay_seconds = delay_seconds - API_SESSION_DELAY_WINDOW_SECONDS; //renew a little early

        if (delay_seconds < API_SESSION_MINIMUM_REFRESH_DELAY_SECONDS) {
            delay_seconds = API_SESSION_MINIMUM_REFRESH_DELAY_SECONDS;
            ZTX_LOG(WARN, "api session expiration window is set too small (<%d) and may cause issues with "
                          "connectivity and api session maintenance, defaulting api session refresh delay [%ds]",
                    API_SESSION_EXPIRATION_TOO_SMALL_SECONDS, API_SESSION_MINIMUM_REFRESH_DELAY_SECONDS);
        }

        ZTX_LOG(INFO, "api session set, setting api_session_timer to %lds", delay_seconds);
        ziti_schedule_api_session_refresh(ztx, delay_seconds * 1000);
    }


    if (model_list_size(&session->auth_queries) > 0) {
        ziti_set_partially_authenticated(ztx);
        update_ctrl_status(ztx, ZITI_PARTIALLY_AUTHENTICATED, NULL);
    } else {
        ziti_set_fully_authenticated(ztx);
        ziti_ctrl_current_identity(ztx_get_controller(ztx), update_identity_data, ztx);
    }

    free_ziti_api_session(old_session);
    FREE(old_session);
}

static void api_session_cb(ziti_api_session *session, const ziti_error *err, void *ctx) {
    struct ziti_init_req *init_req = ctx;
    ziti_context ztx = init_req->ztx;
    ztx->active_session_request = false;

    int errCode = err ? err->err : ZITI_OK;

    if (session) {

        ZTX_LOG(DEBUG, "%s successfully => api_session[%s]", ztx->api_session ? "refreshed" : "logged in", session->id);

        ziti_set_api_session(ztx, session);

        ziti_auth_query_init(ztx);

        //check for additional authentication requirements, pickup in session_post_auth_query_cb
        ziti_auth_query_process(ztx, session_post_auth_query_cb);
    } else if (err) {
        ZTX_LOG(WARN, "failed to get api session from ctrl[%s] api_session_state[%d] %s[%d] %s",
                ztx_controller(ztx), ztx->api_session_state, err->code, errCode, err->message);

        if (errCode == ZITI_AUTHENTICATION_FAILED) {
            if (ztx->api_session || !init_req->start) {
                ZTX_LOG(DEBUG, "received NOT_AUTHORIZED attempting re-auth");
                ziti_set_unauthenticated(ztx);
                ziti_re_auth(ztx);
                errCode = ztx->ctrl_status; // do not trigger event yet
            } else {
                // cannot login or re-auth -- identity no longer valid
                // notify service removal, and state
                ziti_set_impossible_to_authenticate(ztx);

                ZTX_LOG(ERROR, "identity[%s] cannot authenticate with ctrl[%s]", ztx->config.cfg_source,
                        ztx_controller(ztx));
                ziti_event_t service_event = {
                        .type = ZitiServiceEvent,
                        .event.service = {
                                .removed = calloc(model_map_size(&ztx->services) + 1, sizeof(ziti_service *)),
                                .added = NULL,
                                .changed = NULL,
                        }
                };

                const char *name;
                ziti_service *srv;
                size_t idx = 0;
                MODEL_MAP_FOREACH(name, srv, &ztx->services) {
                    service_event.event.service.removed[idx++] = srv;
                }

                ziti_send_event(ztx, &service_event);
                model_map_clear(&ztx->services, (_free_f) free_ziti_service_ptr);

                ziti_stop_api_session_refresh(ztx);
                uv_timer_stop(ztx->service_refresh_timer);
                if (ztx->posture_checks != NULL) {
                    uv_timer_stop(ztx->posture_checks->timer);
                }
            }
        } else {
            ZTX_LOG(DEBUG, "unhandled error, setting api_session_timer to 5s");
            ziti_set_unauthenticated(ztx);
            ziti_schedule_api_session_refresh(ztx, 5 * 1000);
        }

        update_ctrl_status(ztx, errCode, err ? err->message : NULL);
    } else {
        ZTX_LOG(ERROR, "%s: no api session or error received", ziti_errorstr(ZITI_WTF));
    }

    FREE(init_req);
}
>>>>>>> 08872412

static void update_ctrl_status(ziti_context ztx, int errCode, const char *errMsg) {
    if (ztx->ctrl_status != errCode && ztx->enabled) {
        ziti_event_t ev = {
                .type = ZitiContextEvent,
                .event.ctx = {
                        .ctrl_status = errCode,
                        .err = errMsg,
                }};
        ztx->ctrl_status = errCode;
        ziti_send_event(ztx, &ev);
    }
}

static void version_cb(ziti_version *v, const ziti_error *err, void *ctx) {
    ziti_context ztx = ctx;
    if (err != NULL) {
        ZTX_LOG(ERROR, "failed to get controller version from %s %s(%s)",
                ztx_controller(ztx), err->code, err->message);
    } else {
        ZTX_LOG(INFO, "connected to controller %s version %s(%s %s)",
                ztx_controller(ztx), v->version, v->revision, v->build_date);
        free_ziti_version(v);
        FREE(v);
    }
}

bool ziti_is_session_valid(ziti_context ztx, ziti_session *session, const char *service_id, ziti_session_type type) {
    if (session == NULL) return false;

    if (type == ziti_session_types.Bind) return true;

    ziti_session *s = model_map_get(&ztx->sessions, service_id);
    return s == session;
}

void ziti_invalidate_session(ziti_context ztx, const char *service_id, ziti_session_type type) {
    if (type == ziti_session_types.Dial) {
        ziti_session *s = model_map_remove(&ztx->sessions, service_id);
        free_ziti_session_ptr(s);
    }
}

static const ziti_version sdk_version = {
        .version = to_str(ZITI_VERSION),
        .revision = to_str(ZITI_COMMIT),
        .build_date = __DATE__ " " __TIME__,
};

const ziti_version *ziti_get_version() {
    return &sdk_version;
}

static void grim_reaper(ziti_context ztx) {

    size_t total = model_map_size(&ztx->connections);
    size_t count = 0;

    if (total == 0 && !ztx->enabled) {
        // context disabled and no connections
        return;
    }

    model_map_iter it = model_map_iterator(&ztx->connections);
    while (it != NULL) {
        ziti_connection conn = model_map_it_value(it);
        int closed = conn->close ? conn->disposer(conn) : 0;
        it = closed ? model_map_it_remove(it) : model_map_it_next(it);
        count += closed;
    }
    if (count > 0) {
        ZTX_LOG(DEBUG, "reaped %zd closed (out of %zd total) connections", count, total);
    }
}

void ztx_prepare(uv_prepare_t *prep) {
    ziti_context ztx = prep->data;

    grim_reaper(ztx);

    // prepare channels for IO
    // NOTE: stalled ziti connections are flushed with idle handlers,
    // which run before prepare, which means that message
    // buffers could be returned to their corresponding channels
    // therefore enabling channel read if it was blocked
    const char *id;
    ziti_channel_t *ch;
    MODEL_MAP_FOREACH(id, ch, &ztx->channels) {
        ziti_channel_prepare(ch);
    }

    if (!ztx->enabled) {
        uv_prepare_stop(ztx->prepper);
    }
}

void ziti_on_channel_event(ziti_channel_t *ch, ziti_router_status status, ziti_context ztx) {
    ziti_event_t ev = {
            .type = ZitiRouterEvent,
            .event.router = {
                    .name = ch->name,
                    .address = ch->host,
                    .version = ch->version,
                    .status = status,
            }
    };

    ziti_send_event(ztx, &ev);

    if (status == EdgeRouterRemoved) {
        model_map_remove(&ztx->channels, ch->url);
        if (ztx->closing) {
            shutdown_and_free(ztx);
        }
    }

    if (status == EdgeRouterConnected) {
        // move all ids to a list
        model_list ids = {0};
        MODEL_MAP_FOR(it, ztx->waiting_connections) {
            model_list_append(&ids, model_map_it_value(it));
        }

        model_map_clear(&ztx->waiting_connections, NULL);

        model_list_iter id_it = model_list_iterator(&ids);
        while(id_it != NULL) {
            uint32_t conn_id = (uint32_t)(uintptr_t)model_list_it_element(id_it);
            ziti_connection conn = model_map_getl(&ztx->connections, (long)conn_id);
            if (conn != NULL) {
                process_connect(conn, NULL);
            }
            id_it = model_list_it_remove(id_it);
        }
    }
}

static void ztx_work_async(uv_async_t *ar) {
    ziti_context ztx = ar->data;
    ztx_work_q work;
    STAILQ_INIT(&work);

    struct ztx_work_s *w;
    uv_mutex_lock(&ztx->w_lock);
    work = ztx->w_queue;
    STAILQ_INIT(&ztx->w_queue);
    uv_mutex_unlock(&ztx->w_lock);

    while (!STAILQ_EMPTY(&work)) {
        w = STAILQ_FIRST(&work);
        STAILQ_REMOVE_HEAD(&work, _next);

        w->w(ztx, w->w_data);

        free(w);
    }
}

void ziti_queue_work(ziti_context ztx, ztx_work_f w, void *data) {
    NEWP(wrk, struct ztx_work_s);
    wrk->w = w;
    wrk->w_data = data;

    uv_mutex_trylock(&ztx->w_lock);
    STAILQ_INSERT_TAIL(&ztx->w_queue, wrk, _next);
    uv_mutex_unlock(&ztx->w_lock);

    uv_async_send(&ztx->w_async);
}

int ziti_context_init(ziti_context *ztx, const ziti_config *config) {
    if (config == NULL || config->controller_url == NULL) {
        ZITI_LOG(ERROR, "config or controller/tls has to be set");
        return ZITI_INVALID_CONFIG;
    }

    ziti_context ctx = calloc(1, sizeof(*ctx));

    char *cfg_ca = config->id.ca;
    if (cfg_ca == NULL) {
        ZITI_LOG(WARN, "config is missing CA bundle");
        cfg_ca = "";
    }

    if (strncmp(cfg_ca, "file://", strlen("file://")) == 0) {
        struct tlsuv_url_s url;
        if (tlsuv_parse_url(&url, cfg_ca) != 0) {
            ZITI_LOG(ERROR, "invalid CA bundle reference[]");
            return ZITI_INVALID_CONFIG;
        }

        char *ca = NULL;
        size_t ca_len;
        int rc = load_file(url.path, url.path_len, &ca, &ca_len);
        if (rc == 0) {
            FREE(ctx->config.id.ca);
            ctx->config.id.ca = ca;
        }
    } else {
        ctx->config.id.ca = strdup(cfg_ca);
    }

    if (config->cfg_source) {
        ctx->config.cfg_source = strdup(config->cfg_source);
    }
    ctx->config.controller_url = strdup(config->controller_url);
    if (config->id.key) ctx->config.id.key = strdup(config->id.key);
    if (config->id.cert) ctx->config.id.cert = strdup(config->id.cert);

    ctx->opts = default_options;

    *ztx = ctx;
    return ZITI_OK;
}

int ziti_context_set_options(ziti_context ztx, const ziti_options *options) {
    if (options == NULL) {
        ztx->opts = default_options;
    } else {
#define copy_opt(f) if (options->f != 0) ztx->opts.f = options->f

        copy_opt(disabled);
        copy_opt(config_types);
        copy_opt(refresh_interval);
        copy_opt(metrics_type);
        copy_opt(api_page_size);
        copy_opt(event_cb);
        copy_opt(events);
        copy_opt(app_ctx);
        copy_opt(router_keepalive);
        copy_opt(pq_domain_cb);
        copy_opt(pq_mac_cb);
        copy_opt(pq_os_cb);
        copy_opt(pq_process_cb);

#undef copy_opt
    }
    return ZITI_OK;
}

int ziti_context_run(ziti_context ztx, uv_loop_t *loop) {
    if (ztx->loop) {
        return ZITI_INVALID_STATE;
    }
    PREPF(ziti, ziti_errorstr);

    tls_context *tls = NULL;
    TRY(ziti, load_tls(&ztx->config, &tls));

    ztx->tlsCtx = tls;
    ztx->loop = loop;
    ztx->ctrl_status = ZITI_WTF;

    STAILQ_INIT(&ztx->w_queue);
    uv_async_init(loop, &ztx->w_async, ztx_work_async);
    ztx->w_async.data = ztx;
    uv_mutex_init(&ztx->w_lock);

    NEWP(init_req, struct ziti_init_req);
    init_req->start = !ztx->opts.disabled;
    ziti_queue_work(ztx, ziti_init_async, init_req);

    CATCH(ziti) {
        return ERR(ziti);
    }

    return ZITI_OK;
}

static void pre_auth_retry(uv_timer_t *t) {
    ziti_context ztx = t->data;
    ziti_re_auth(ztx);
    uv_close((uv_handle_t *) t, (uv_close_cb) free);
}

static void version_pre_auth_cb(ziti_version *version, const ziti_error *err, void *ctx) {
    ziti_context ztx = ctx;
    if (err) {
        ZTX_LOG(WARN, "failed to get controller version: %s/%s", err->code, err->message);
        uv_timer_t *t = calloc(1, sizeof(*t));
        uv_timer_init(ztx->loop, t);
        t->data = ztx;
        uv_timer_start(t, pre_auth_retry, 5 * 1000, 0);
    } else {
        bool ha = ziti_has_capability(version, ziti_ctrl_cap_HA_CONTROLLER);
        ziti_auth_method_t *current = ztx->auth_method;

        if (current) {
            if (ha && current->kind == HA) {
                return;
            }

            if (!ha && current->kind == LEGACY) {
                return;
            }

            ZITI_LOG(INFO, "current auth method does not match controller, switching to %s method",
                     ha ? "HA" : "LEGACY");
            current->stop(current);
            current->free(current);
            ztx->auth_method = NULL;
        }

        if (ha) {
            ztx->auth_method = new_ha_auth(ztx->loop, ztx->config.controller_url, ztx->tlsCtx);
        } else {
            ztx->auth_method = new_legacy_auth(&ztx->controller);
        }
        ztx->auth_method->start(ztx->auth_method, ztx_auth_state_cb, ztx);
    }

    free_ziti_version_ptr(version);
}

static void ztx_auth_state_cb(void *ctx, ziti_auth_state state, const void *data) {
    ziti_context ztx = ctx;
    ztx->auth_state = state;
    switch (state) {
        case ZitiAuthStateUnauthenticated:
            ziti_set_unauthenticated(ztx);
            break;
        case ZitiAuthStateAuthStarted:
            ziti_set_auth_started(ztx);
            break;
        case ZitiAuthStatePartiallyAuthenticated: {
            ziti_set_partially_authenticated(ztx, data);
            break;
        }
        case ZitiAuthStateFullyAuthenticated:
            ziti_set_fully_authenticated(ztx, data);
            break;
        case ZitiAuthImpossibleToAuthenticate:
            ziti_set_impossible_to_authenticate(ztx);
            break;
    }
}<|MERGE_RESOLUTION|>--- conflicted
+++ resolved
@@ -297,20 +297,9 @@
 }
 
 void ziti_set_impossible_to_authenticate(ziti_context ztx) {
-<<<<<<< HEAD
     ZTX_LOG(DEBUG, "setting api_session_state[%d] to %d", ztx->auth_state, ZitiAuthImpossibleToAuthenticate);
     FREE(ztx->session_token);
-    ziti_ctrl_clear_api_session(&ztx->controller);
-    ziti_ctrl_set_token(&ztx->controller, NULL);
-=======
-    ZTX_LOG(DEBUG, "setting api_session_state[%d] to %d", ztx->api_session_state, ZitiApiSessionImpossibleToAuthenticate);
-
-    free_ziti_api_session(ztx->api_session);
-    FREE(ztx->api_session);
-    ztx->api_session_state = ZitiApiSessionImpossibleToAuthenticate;
-
     ziti_ctrl_clear_api_session(ztx_get_controller(ztx));
->>>>>>> 08872412
 }
 
 void ziti_set_partially_authenticated(ziti_context ztx, const ziti_auth_query_mfa *mfa_q) {
@@ -931,86 +920,6 @@
     return ziti_bind(serv_conn, service, listen_opts, lcb, cb);
 }
 
-<<<<<<< HEAD
-=======
-static void api_session_refresh(uv_timer_t *t) {
-    ziti_context ztx = t->data;
-
-    ZTX_LOG(DEBUG, "api_session_refresh running");
-
-    bool no_session = ztx->api_session == NULL;
-    bool is_expired = is_api_session_expired(ztx);
-
-    if (no_session || is_expired) {
-        ZTX_LOG(DEBUG, "api_session_refresh re-auth due to no active api session[%s] or session expiration[%s]",
-                no_session ? "TRUE" : "FALSE", is_expired ? "TRUE" : "FALSE");
-        ziti_re_auth(ztx);
-    } else {
-        // to attempt a refresh the api session needs to be partially or fully authenticated
-        // api_session_cb will handle transitions to unauthenticated and subsequent re-auths.
-        if (ztx->api_session_state == ZitiApiSessionStatePartiallyAuthenticated || ztx->api_session_state == ZitiApiSessionStateFullyAuthenticated) {
-            struct ziti_init_req *req = calloc(1, sizeof(struct ziti_init_req));
-            req->ztx = ztx;
-            if (ztx->active_session_request) {
-                ZTX_LOG(DEBUG, "active refresh request: skipping");
-            } else {
-                ztx->active_session_request = true;
-                ZTX_LOG(DEBUG, "api_session_refresh refreshing api session by querying controller");
-                ziti_ctrl_current_api_session(ztx_get_controller(ztx), api_session_cb, req);
-            }
-        } else {
-            ZTX_LOG(DEBUG, "api_session_refresh refreshing api session skipped, waiting for api session state change");
-        }
-    }
-}
-
-void ziti_re_auth_with_cb(ziti_context ztx, void(*cb)(ziti_api_session *, const ziti_error *, void *), void *ctx) {
-    bool is_expired = is_api_session_expired(ztx);
-
-    ZTX_LOG(INFO, "starting to re-auth with ctrl[%s] api_session_status[%d] api_session_expired[%s]",
-            ztx_controller(ztx), ztx->api_session_state, is_expired ? "TRUE" : "FALSE");
-
-    bool is_auth_started = ztx->api_session_state == ZitiApiSessionStateAuthStarted;
-    bool authed_and_not_expired = (ztx->api_session_state == ZitiApiSessionStatePartiallyAuthenticated ||
-                                   ztx->api_session_state == ZitiApiSessionStateFullyAuthenticated)
-                                  && !is_expired;
-
-    if (is_auth_started || authed_and_not_expired) {
-        ZTX_LOG(VERBOSE, "re-auth aborted, api session state is currently authenticating/authenticated and not expired: "
-                         "api_session_status[%d] api_session_expired[%s]",
-                ztx->api_session_state, is_expired ? "TRUE" : "FALSE");
-
-        ziti_error err = {
-                .err = ZITI_PARTIALLY_AUTHENTICATED
-        };
-        cb(NULL, &err, ctx);
-
-        return;
-    }
-
-    ziti_set_auth_started(ztx);
-
-    uv_timer_stop(ztx->service_refresh_timer);
-    ziti_stop_api_session_refresh(ztx);
-    if (ztx->posture_checks) {
-        uv_timer_stop(ztx->posture_checks->timer);
-    }
-
-    model_map_clear(&ztx->sessions, (_free_f) free_ziti_session_ptr);
-    FREE(ztx->last_update);
-    model_list cfgs = {0};
-    model_list_append(&cfgs, ZITI_INTERCEPT_CFG_V1);
-    model_list_append(&cfgs, ZITI_CLIENT_CFG_V1);
-
-    for (int i = 0; ztx->opts.config_types && ztx->opts.config_types[i]; i++) {
-        model_list_append(&cfgs, (void *) ztx->opts.config_types[i]);
-    }
-
-    ziti_ctrl_login(ztx_get_controller(ztx), &cfgs, cb, ctx);
-    model_list_clear(&cfgs, NULL);
-}
-
->>>>>>> 08872412
 /**
  * `ziti_re_auth` attempts to re-authenticate with the controller. However
  * this will be ignored if the current `ziti_context` believes it is in a
@@ -1502,197 +1411,6 @@
     }
 }
 
-<<<<<<< HEAD
-=======
-static void session_post_auth_query_cb(ziti_context ztx, int status, void *ctx) {
-    ZTX_LOG(VERBOSE, "post auth query callback starting with status[%s]", ziti_errorstr(status));
-    if (status == ZITI_OK) {
-        ZTX_LOG(VERBOSE, "transitioning to fully authenticated");
-        ziti_api_session *session = ztx->api_session;
-
-        ziti_set_fully_authenticated(ztx);
-
-        update_ctrl_status(ztx, ZITI_OK, NULL);
-
-        ziti_ctrl_get_well_known_certs(ztx_get_controller(ztx), ca_bundle_cb, ztx);
-        ziti_ctrl_current_identity(ztx_get_controller(ztx), update_identity_data, ztx);
-
-        //if we had auth queries, refresh state to zero out
-        if (model_list_size(&session->auth_queries) > 0) {
-            ziti_ctrl_current_api_session(ztx_get_controller(ztx), update_session_data, ztx);
-        }
-
-        // disable this until we figure out expiration and rolling requirements
-#if ENABLE_SESSION_CERTIFICATES
-        if (ztx->sessionKey == NULL) {
-            char common_name[128];
-            snprintf(common_name, sizeof(common_name), "%s-%u-%" PRIu64,
-                     APP_ID ? APP_ID : "ziti-sdk-c",
-                     ztx->id, uv_now(ztx->loop));
-
-            ztx->tlsCtx->generate_key(&ztx->sessionKey);
-
-            size_t csr_len;
-            ztx->tlsCtx->generate_csr_to_pem(ztx->sessionKey, &ztx->sessionCsr, &csr_len,
-                                             "O", "OpenZiti",
-                                             "OU", "ziti-sdk",
-                                             "CN", common_name,
-                                             NULL);
-
-            ziti_ctrl_create_api_certificate(ztx_get_controller(ztx), ztx->sessionCsr, on_create_cert, ztx);
-        }
-#endif
-
-
-        ziti_services_refresh(ztx, true);
-        ziti_posture_init(ztx, 20);
-    } else {
-        ZTX_LOG(VERBOSE, "transitioning to unauthenticated, unhandled status[%s]", ziti_errorstr(status));
-        ziti_set_unauthenticated(ztx); //disable?
-        update_ctrl_status(ztx, ZITI_AUTHENTICATION_FAILED, NULL);
-    }
-}
-
-void ziti_set_api_session(ziti_context ztx, ziti_api_session *session) {
-    if (ztx->api_session == session) {
-        ZTX_LOG(WARN, "api session attempted to be set with the same value");
-        return;
-    }
-
-    ziti_api_session *old_session = ztx->api_session;
-    ztx->api_session = session;
-
-    uv_gettimeofday(&ztx->session_received_at);
-
-    if (session->expires.tv_sec > 0) {
-        int time_diff;
-        if (session->cached_last_activity_at.tv_sec > 0) {
-            ZTX_LOG(TRACE, "API supports cached_last_activity_at");
-            time_diff = (int) (ztx->session_received_at.tv_sec - session->cached_last_activity_at.tv_sec);
-        } else {
-            ZTX_LOG(TRACE, "API doesn't support cached_last_activity_at - using updated");
-            time_diff = (int) (ztx->session_received_at.tv_sec - session->updated.tv_sec);
-        }
-        if (abs(time_diff) > 10) {
-            ZTX_LOG(ERROR, "local clock is %d seconds %s UTC (as reported by controller)", abs(time_diff),
-                    time_diff > 0 ? "ahead" : "behind");
-        }
-
-        ZTX_LOG(DEBUG, "ziti api session expires in %ld seconds",
-                (long) (session->expires.tv_sec - ztx->session_received_at.tv_sec));
-
-        long delay_seconds = 0;
-
-        if (session->expireSeconds > 0) {
-            delay_seconds = session->expireSeconds;
-        } else {
-            // adjust expiration to local time if needed
-            session->expires.tv_sec += time_diff;
-            delay_seconds = (session->expires.tv_sec - ztx->session_received_at.tv_sec);
-        }
-
-        uv_gettimeofday(&ztx->api_session_expires_at);
-        ztx->api_session_expires_at.tv_sec = ztx->api_session_expires_at.tv_sec + delay_seconds;
-
-        delay_seconds = delay_seconds - API_SESSION_DELAY_WINDOW_SECONDS; //renew a little early
-
-        if (delay_seconds < API_SESSION_MINIMUM_REFRESH_DELAY_SECONDS) {
-            delay_seconds = API_SESSION_MINIMUM_REFRESH_DELAY_SECONDS;
-            ZTX_LOG(WARN, "api session expiration window is set too small (<%d) and may cause issues with "
-                          "connectivity and api session maintenance, defaulting api session refresh delay [%ds]",
-                    API_SESSION_EXPIRATION_TOO_SMALL_SECONDS, API_SESSION_MINIMUM_REFRESH_DELAY_SECONDS);
-        }
-
-        ZTX_LOG(INFO, "api session set, setting api_session_timer to %lds", delay_seconds);
-        ziti_schedule_api_session_refresh(ztx, delay_seconds * 1000);
-    }
-
-
-    if (model_list_size(&session->auth_queries) > 0) {
-        ziti_set_partially_authenticated(ztx);
-        update_ctrl_status(ztx, ZITI_PARTIALLY_AUTHENTICATED, NULL);
-    } else {
-        ziti_set_fully_authenticated(ztx);
-        ziti_ctrl_current_identity(ztx_get_controller(ztx), update_identity_data, ztx);
-    }
-
-    free_ziti_api_session(old_session);
-    FREE(old_session);
-}
-
-static void api_session_cb(ziti_api_session *session, const ziti_error *err, void *ctx) {
-    struct ziti_init_req *init_req = ctx;
-    ziti_context ztx = init_req->ztx;
-    ztx->active_session_request = false;
-
-    int errCode = err ? err->err : ZITI_OK;
-
-    if (session) {
-
-        ZTX_LOG(DEBUG, "%s successfully => api_session[%s]", ztx->api_session ? "refreshed" : "logged in", session->id);
-
-        ziti_set_api_session(ztx, session);
-
-        ziti_auth_query_init(ztx);
-
-        //check for additional authentication requirements, pickup in session_post_auth_query_cb
-        ziti_auth_query_process(ztx, session_post_auth_query_cb);
-    } else if (err) {
-        ZTX_LOG(WARN, "failed to get api session from ctrl[%s] api_session_state[%d] %s[%d] %s",
-                ztx_controller(ztx), ztx->api_session_state, err->code, errCode, err->message);
-
-        if (errCode == ZITI_AUTHENTICATION_FAILED) {
-            if (ztx->api_session || !init_req->start) {
-                ZTX_LOG(DEBUG, "received NOT_AUTHORIZED attempting re-auth");
-                ziti_set_unauthenticated(ztx);
-                ziti_re_auth(ztx);
-                errCode = ztx->ctrl_status; // do not trigger event yet
-            } else {
-                // cannot login or re-auth -- identity no longer valid
-                // notify service removal, and state
-                ziti_set_impossible_to_authenticate(ztx);
-
-                ZTX_LOG(ERROR, "identity[%s] cannot authenticate with ctrl[%s]", ztx->config.cfg_source,
-                        ztx_controller(ztx));
-                ziti_event_t service_event = {
-                        .type = ZitiServiceEvent,
-                        .event.service = {
-                                .removed = calloc(model_map_size(&ztx->services) + 1, sizeof(ziti_service *)),
-                                .added = NULL,
-                                .changed = NULL,
-                        }
-                };
-
-                const char *name;
-                ziti_service *srv;
-                size_t idx = 0;
-                MODEL_MAP_FOREACH(name, srv, &ztx->services) {
-                    service_event.event.service.removed[idx++] = srv;
-                }
-
-                ziti_send_event(ztx, &service_event);
-                model_map_clear(&ztx->services, (_free_f) free_ziti_service_ptr);
-
-                ziti_stop_api_session_refresh(ztx);
-                uv_timer_stop(ztx->service_refresh_timer);
-                if (ztx->posture_checks != NULL) {
-                    uv_timer_stop(ztx->posture_checks->timer);
-                }
-            }
-        } else {
-            ZTX_LOG(DEBUG, "unhandled error, setting api_session_timer to 5s");
-            ziti_set_unauthenticated(ztx);
-            ziti_schedule_api_session_refresh(ztx, 5 * 1000);
-        }
-
-        update_ctrl_status(ztx, errCode, err ? err->message : NULL);
-    } else {
-        ZTX_LOG(ERROR, "%s: no api session or error received", ziti_errorstr(ZITI_WTF));
-    }
-
-    FREE(init_req);
-}
->>>>>>> 08872412
 
 static void update_ctrl_status(ziti_context ztx, int errCode, const char *errMsg) {
     if (ztx->ctrl_status != errCode && ztx->enabled) {
