/*
Copyright 2019-2020 NetFoundry, Inc.

Licensed under the Apache License, Version 2.0 (the "License");
you may not use this file except in compliance with the License.
You may obtain a copy of the License at

https://www.apache.org/licenses/LICENSE-2.0

Unless required by applicable law or agreed to in writing, software
distributed under the License is distributed on an "AS IS" BASIS,
WITHOUT WARRANTIES OR CONDITIONS OF ANY KIND, either express or implied.
See the License for the specific language governing permissions and
limitations under the License.
*/


#include <stdlib.h>
#include <string.h>

#include <ziti/ziti.h>
#include <uv.h>
#include "utils.h"
#include "zt_internal.h"
#include <http_parser.h>
#include <posture.h>

#if _WIN32

#include <windows.h>

#endif

#ifndef MAXPATHLEN
#ifdef _MAX_PATH
#define MAXPATHLEN _MAX_PATH
#elif _WIN32
#define MAXPATHLEN 260
#else
#define MAXPATHLEN 4096
#endif
#endif

static const char *ALL_CONFIG_TYPES[] = {
        "all",
        NULL
};

struct ziti_init_req {
    ziti_context ztx;
    bool login;
    int init_status;
};

int code_to_error(const char *code);

static void version_cb(ziti_version *v, ziti_error *err, void *ctx);

static void session_cb(ziti_session *session, ziti_error *err, void *ctx);

static void ziti_init_async(uv_async_t *ar);

static void grim_reaper(uv_prepare_t *p);

<<<<<<< HEAD
=======
#define CONN_STATES(XX) \
XX(Initial)\
    XX(Connecting)\
    XX(Connected)\
    XX(Binding)\
    XX(Bound)\
    XX(Accepting) \
    XX(Closed)

static const char *strstate(enum conn_state st) {
#define state_case(s) case s: return #s;

    switch (st) {

        CONN_STATES(state_case)

        default:
            return "<unknown>";
    }
#undef state_case
}

>>>>>>> 68871fcc
static size_t parse_ref(const char *val, const char **res) {
    size_t len = 0;
    *res = NULL;
    if (val != NULL) {
        if (strncmp("file:", val, 5) == 0) {
            // load file
            *res = val + strlen("file://");
            len = strlen(*res) + 1;
        } else if (strncmp("pem:", val, 4) == 0) {
            // load inline PEM
            *res = val + 4;
            len = strlen(val + 4) + 1;
        } else {
            *res = val;
            len = strlen(val) + 1;
        }
    }
    return len;
}

static int parse_getopt(const char *q, const char *opt, char *out, size_t maxout) {
    size_t optlen = strlen(opt);
    do {
        // found it
        if (strncasecmp(q, opt, optlen) == 0 && (q[optlen] == '=' || q[optlen] == 0)) {
            const char *val = q + optlen + 1;
            char *end = strchr(val, '&');
            int vlen = (int) (end == NULL ? strlen(val) : end - val);
            snprintf(out, maxout, "%*.*s", vlen, vlen, val);
            return ZITI_OK;

        } else { // skip to next '&'
            q = strchr(q, '&');
            if (q == NULL) {
                break;
            }
            q += 1;
        }
    } while (q != NULL);
    out[0] = '\0';
    return ZITI_INVALID_CONFIG;
}

static void async_connects(uv_async_t *ar) {
    ziti_context ztx = ar->data;
}

int load_tls(ziti_config *cfg, tls_context **ctx) {
    PREP(ziti);

    // load ca from ziti config if present
    const char *ca, *cert;
    size_t ca_len = parse_ref(cfg->id.ca, &ca);
    size_t cert_len = parse_ref(cfg->id.cert, &cert);
    tls_context *tls = default_tls_context(ca, ca_len);

    if (strncmp(cfg->id.key, "pkcs11://", strlen("pkcs11://")) == 0) {
        char path[MAXPATHLEN] = {0};
        char pin[32] = {0};
        char slot[32] = {0};
        char id[32] = {0};

        char *p = cfg->id.key + strlen("pkcs11://");
        char *endp = strchr(p, '?');
        char *q = endp + 1;
        if (endp == NULL) {
            TRY(ziti, ("invalid pkcs11 key specification", ZITI_INVALID_CONFIG));
        }
        sprintf(path, "%*.*s", (int) (endp - p), (int) (endp - p), p);

        TRY(ziti, parse_getopt(q, "pin", pin, sizeof(pin)));
        TRY(ziti, parse_getopt(q, "slot", slot, sizeof(slot)));
        TRY(ziti, parse_getopt(q, "id", id, sizeof(id)));

        tls->api->set_own_cert_pkcs11(tls->ctx, cert, cert_len, path, pin, slot, id);
    } else {
        const char *key;
        size_t key_len = parse_ref(cfg->id.key, &key);
        tls->api->set_own_cert(tls->ctx, cert, cert_len, key, key_len);
    }

    CATCH(ziti) {
        return ERR(ziti);
    }

    *ctx = tls;
    return ZITI_OK;
}

int ziti_init_opts(ziti_options *options, uv_loop_t *loop, void *init_ctx) {
    ziti_log_init(loop, ZITI_LOG_DEFAULT_LEVEL, NULL);
    metrics_init(loop, 5);

    PREP(ziti);

    if (options->config == NULL && (options->controller == NULL || options->tls == NULL)) {
        ZITI_LOG(ERROR, "config or controller/tls has to be set");
        return ZITI_INVALID_CONFIG;
    }

    ziti_config *cfg = NULL;
    if (options->config != NULL) {
        TRY(ziti, load_config(options->config, &cfg));
    }
    if (options->controller == NULL) {
        options->controller = strdup(cfg->controller_url);
    }
    if (options->tls == NULL) {
        TRY(ziti, load_tls(cfg, &options->tls));
    }

    free_ziti_config(cfg);
    free(cfg);

    NEWP(ctx, struct ziti_ctx);
    ctx->opts = options;
    ctx->tlsCtx = options->tls;
    ctx->loop = loop;
    ctx->ziti_timeout = ZITI_DEFAULT_TIMEOUT;
    ctx->ctrl_status = ZITI_WTF;

    NEWP(init_req, struct ziti_init_req);
    init_req->ztx = ctx;

    NEWP(async_init_req, uv_async_t);
    uv_async_init(loop, async_init_req, ziti_init_async);
    async_init_req->data = init_req;

    uv_async_send(async_init_req);

    CATCH(ziti) {
        return ERR(ziti);
    }

    return ZITI_OK;
}

static void ziti_init_async(uv_async_t *ar) {
    struct ziti_init_req *init_req = ar->data;

    ziti_context ctx = init_req->ztx;
    uv_loop_t *loop = ar->loop;

    uv_close((uv_handle_t *) ar, (uv_close_cb) free);

    uv_timeval64_t start_time;
    uv_gettimeofday(&start_time);

    char time_str[32];
    ziti_fmt_time(time_str, sizeof(time_str), &start_time);

    ZITI_LOG(INFO, "Ziti C SDK version %s @%s(%s) starting at (%s.%03d)",
             ziti_get_build_version(false), ziti_git_commit(), ziti_git_branch(),
             time_str, start_time.tv_usec / 1000);

    init_req->login = true;
    ziti_ctrl_init(loop, &ctx->controller, ctx->opts->controller, ctx->tlsCtx);
    ziti_ctrl_get_version(&ctx->controller, version_cb, ctx);

    uv_timer_init(loop, &ctx->session_timer);
    ctx->session_timer.data = ctx;

    uv_timer_init(loop, &ctx->refresh_timer);
    if (ctx->opts->refresh_interval == 0) {
        uv_unref((uv_handle_t *) &ctx->refresh_timer);
    }
    ctx->refresh_timer.data = ctx;

    uv_prepare_init(loop, &ctx->reaper);
    ctx->reaper.data = ctx;
    uv_unref((uv_handle_t *) &ctx->reaper);
    uv_prepare_start(&ctx->reaper, grim_reaper);

    ZITI_LOG(INFO, "using metrics interval: %d", (int) ctx->opts->metrics_type);
    metrics_rate_init(&ctx->up_rate, ctx->opts->metrics_type);
    metrics_rate_init(&ctx->down_rate, ctx->opts->metrics_type);

    init_req->login = true;
    ziti_ctrl_login(&ctx->controller, ctx->opts->config_types, session_cb, init_req);
}

int ziti_init(const char *config, uv_loop_t *loop, ziti_event_cb event_cb, int events, void *app_ctx) {

    NEWP(opts, ziti_options);
    opts->config = config;
    opts->events = events;
    opts->event_cb = event_cb;
    opts->app_ctx = app_ctx;
    opts->config_types = ALL_CONFIG_TYPES;

    return ziti_init_opts(opts, loop, app_ctx);
}

extern void *ziti_app_ctx(ziti_context ztx) {
    return ztx->opts->app_ctx;
}

const char *ziti_get_controller(ziti_context ztx) {
    return ztx->opts->controller;
}

const ziti_version *ziti_get_controller_version(ziti_context ztx) {
    return &ztx->controller.version;
}

const ziti_identity *ziti_get_identity(ziti_context ztx) {
    return ztx->session ? ztx->session->identity : NULL;
}

void ziti_get_transfer_rates(ziti_context ztx, double *up, double *down) {
    *up = metrics_rate_get(&ztx->up_rate);
    *down = metrics_rate_get(&ztx->down_rate);
}

int ziti_set_timeout(ziti_context ztx, int timeout) {
    if (timeout > 0) {
        ztx->ziti_timeout = timeout;
    } else {
        ztx->ziti_timeout = ZITI_DEFAULT_TIMEOUT;
    }
    return ZITI_OK;
}

int ziti_shutdown(ziti_context ztx) {
    ZITI_LOG(INFO, "Ziti is shutting down");

    free_ziti_session(ztx->session);
    free(ztx->session);
    ztx->session = NULL;

    uv_timer_stop(&ztx->refresh_timer);
    uv_timer_stop(&ztx->session_timer);
    uv_timer_stop(&ztx->posture_checks->timer);

    ziti_ctrl_close(&ztx->controller);
    ziti_close_channels(ztx);

    ziti_ctrl_logout(&ztx->controller, NULL, NULL);
    metrics_rate_close(&ztx->up_rate);
    metrics_rate_close(&ztx->down_rate);

    return ZITI_OK;
}

int ziti_ctx_free(ziti_context *ctxp) {
    if ((*ctxp)->tlsCtx != NULL) {
        (*ctxp)->tlsCtx->api->free_ctx((*ctxp)->tlsCtx);
    }

    ziti_posture_checks_free((*ctxp)->posture_checks);

    free(*ctxp);
    *ctxp = NULL;

    ZITI_LOG(INFO, "shutdown is complete\n");
    return ZITI_OK;
}

void ziti_dump(ziti_context ztx) {
    printf("\n=================\nSession:\n");
    printf("Session Info: id[%s] name[%s] api_session[%s]\n",
           ztx->session->identity->id, ztx->session->identity->name, ztx->session->id);

    printf("\n=================\nServices:\n");
    ziti_service *zs;
    const char *name;
    MODEL_MAP_FOREACH(name, zs, &ztx->services) {

        printf("%s: id[%s] perm(dial=%s,bind=%s)\n", zs->name, zs->id,
               (zs->perm_flags & ZITI_CAN_DIAL ? "true" : "false"),
               (zs->perm_flags & ZITI_CAN_BIND ? "true" : "false")
        );
    }

    printf("\n==================\nNet Sessions:\n");
    ziti_net_session *it;
    MODEL_MAP_FOREACH(name, it, &ztx->sessions) {
        printf("%s: service_id[%s]\n", it->id, name);
    }

    printf("\n==================\nChannels:\n");
    ziti_channel_t *ch;
    const char *url;
    MODEL_MAP_FOREACH(url, ch, &ztx->channels) {
        printf("ch[%d](%s) %s\n", ch->id, url, ziti_channel_is_connected(ch) ? "" : "Disconnected");
    }

    printf("\n==================\nConnections:\n");
    ziti_connection conn;
    LIST_FOREACH(conn, &ztx->connections, next) {
        printf("conn[%d]: state[%s] service[%s] using ch[%d] %s\n",
               conn->conn_id, ziti_conn_state(conn), conn->service,
               conn->channel ? conn->channel->id : -1,
               conn->channel ? conn->channel->name : "(none)");
    }
    printf("\n==================\n\n");
}

int ziti_conn_init(ziti_context ztx, ziti_connection *conn, void *data) {
    struct ziti_ctx *ctx = ztx;
    NEWP(c, struct ziti_conn);
    c->ziti_ctx = ztx;
    c->data = data;
    c->channel = NULL;
    c->timeout = ctx->ziti_timeout;
    c->edge_msg_seq = 1;
    c->conn_id = ztx->conn_seq++;
    c->inbound = new_buffer();

    *conn = c;
    LIST_INSERT_HEAD(&ctx->connections, c, next);
    return ZITI_OK;
}

void *ziti_conn_data(ziti_connection conn) {
    return conn != NULL ? conn->data : NULL;
}

void ziti_conn_set_data(ziti_connection conn, void *data) {
    if (conn != NULL) {
        conn->data = data;
    }
}

const char *ziti_conn_source_identity(ziti_connection conn) {
    return conn != NULL ? conn->source_identity : NULL;
}


static void ziti_send_event(ziti_context ztx, const ziti_event_t *e) {
    if ((ztx->opts->events & e->type) && ztx->opts->event_cb) {
        ztx->opts->event_cb(ztx, e);
    }
}

struct service_req_s {
    struct ziti_ctx *ztx;
    char *service;
    ziti_service_cb cb;
    void *cb_ctx;
};

static void set_service_flags(ziti_service *s) {
    for (int i = 0; s->permissions[i] != NULL; i++) {
        if (strcmp(s->permissions[i], "Dial") == 0) {
            s->perm_flags |= ZITI_CAN_DIAL;
        }
        if (strcmp(s->permissions[i], "Bind") == 0) {
            s->perm_flags |= ZITI_CAN_BIND;
        }
    }
}

static void service_cb(ziti_service *s, ziti_error *err, void *ctx) {
    struct service_req_s *req = ctx;
    int rc = ZITI_SERVICE_UNAVAILABLE;

    if (s != NULL) {
        set_service_flags(s);
        model_map_set(&req->ztx->services, s->name, s);
        rc = ZITI_OK;
    }

    req->cb(req->ztx, s, rc, req->cb_ctx);
    FREE(req->service);
    free(req);
}

int ziti_service_available(ziti_context ztx, const char *service, ziti_service_cb cb, void *ctx) {
    ziti_service *s = model_map_get(&ztx->services, service);
    if (s != NULL) {
        cb(ztx, s, ZITI_OK, ctx);
        return ZITI_OK;
    }

    NEWP(req, struct service_req_s);
    req->ztx = ztx;
    req->service = strdup(service);
    req->cb = cb;
    req->cb_ctx = ctx;

    ziti_ctrl_get_service(&ztx->controller, service, service_cb, req);
    return ZITI_OK;
}

int ziti_listen(ziti_connection serv_conn, const char *service, ziti_listen_cb lcb, ziti_client_cb cb) {
    return ziti_bind(serv_conn, service, NULL, lcb, cb);
}

int ziti_listen_with_options(ziti_connection serv_conn, const char *service, ziti_listen_opts *listen_opts,
                             ziti_listen_cb lcb, ziti_client_cb cb) {
    return ziti_bind(serv_conn, service, listen_opts, lcb, cb);
}

static void session_refresh(uv_timer_t *t) {
    ziti_context ztx = t->data;
    struct ziti_init_req *req = calloc(1, sizeof(struct ziti_init_req));
    req->ztx = ztx;

    ZITI_LOG(DEBUG, "refreshing API session");
    ziti_ctrl_current_api_session(&ztx->controller, session_cb, req);
}

void ziti_force_session_refresh(ziti_context ztx) {
    uv_timer_start(&ztx->session_timer, session_refresh, 0, 0);
}

static void ziti_re_auth(ziti_context ztx) {
    ZITI_LOG(WARN, "starting to re-auth with ctlr[%s]", ztx->opts->controller);
    uv_timer_stop(&ztx->refresh_timer);
    uv_timer_stop(&ztx->session_timer);
    if (ztx->posture_checks) {
        uv_timer_stop(&ztx->posture_checks->timer);
    }
    free_ziti_session(ztx->session);
    FREE(ztx->session);
    model_map_clear(&ztx->sessions, (_free_f) free_ziti_net_session);

    NEWP(init_req, struct ziti_init_req);
    init_req->ztx = ztx;
    init_req->login = true;
    ziti_ctrl_login(&ztx->controller, ztx->opts->config_types, session_cb, init_req);
}

static void update_services(ziti_service_array services, ziti_error *error, void *ctx) {
    ziti_context ztx = ctx;
    if (error) {
        ZITI_LOG(ERROR, "failed to get service updates err[%s/%s] from ctrl[%s]", error->code, error->message,
                 ztx->opts->controller);
        if (strcmp(error->code, "UNAUTHORIZED") == 0) {
            ZITI_LOG(WARN, "API session is no longer valid. Trying to re-auth");
            ziti_re_auth(ztx);
        }
        return;
    }

    ZITI_LOG(VERBOSE, "processing service updates");

    model_map updates = {0};

    int idx;
    for (idx = 0; services[idx] != NULL; idx++) {
        set_service_flags(services[idx]);
        model_map_set(&updates, services[idx]->name, services[idx]);
    }
    free(services);

    size_t current_size = model_map_size(&ztx->services);
    size_t chIdx = 0, addIdx = 0, remIdx = 0;
    ziti_event_t ev = {
            .type = ZitiServiceEvent,
            .event.service = {
                    .removed = calloc(current_size + 1, sizeof(ziti_service *)),
                    .changed = calloc(current_size + 1, sizeof(ziti_service *)),
                    .added = calloc(idx + 1, sizeof(ziti_service *)),
            }
    };

    const char *name;
    ziti_service *s;
    model_map_iter it = model_map_iterator(&ztx->services);
    while (it != NULL) {
        ziti_service *updt = model_map_remove(&updates, model_map_it_key(it));

        if (updt != NULL) {
            if (cmp_ziti_service(updt, model_map_it_value(it)) != 0) {
                ev.event.service.changed[chIdx++] = updt;
            } else {
                // no changes detected, just discard it
                free_ziti_service(updt);
                free(updt);
            }

            it = model_map_it_next(it);
        } else {
            // service was removed
            ZITI_LOG(DEBUG, "service[%s] is not longer available", model_map_it_key(it));
            s = model_map_it_value(it);
            ev.event.service.removed[remIdx++] = s;

            ziti_net_session *session = model_map_remove(&ztx->sessions, s->id);
            if (session) {
                free_ziti_net_session(session);
                free(session);
            }
            it = model_map_it_remove(it);
        }
    }

    // what's left are new services
    it = model_map_iterator(&updates);
    while (it != NULL) {
        s = model_map_it_value(it);
        ev.event.service.added[addIdx++] = s;
        it = model_map_it_remove(it);
    }

    // process updates
    for (idx = 0; ev.event.service.changed[idx] != NULL; idx++) {
        s = ev.event.service.changed[idx];
        ziti_service *old = model_map_set(&ztx->services, s->name, s);
        free_ziti_service(old);
        FREE(old);
    }

    // process additions
    for (idx = 0; ev.event.service.added[idx] != NULL; idx++) {
        s = ev.event.service.added[idx];
        model_map_set(&ztx->services, s->name, s);
    }

    ziti_send_event(ztx, &ev);

    // cleanup
    for (idx = 0; ev.event.service.removed[idx] != NULL; idx++) {
        s = ev.event.service.removed[idx];
        free_ziti_service(s);
        free(s);
    }

    free(ev.event.service.removed);
    free(ev.event.service.added);
    free(ev.event.service.changed);

    model_map_clear(&updates, NULL);
}

static void services_refresh(uv_timer_t *t) {
    ziti_context ztx = t->data;
    ziti_ctrl_get_services(&ztx->controller, update_services, ztx);
}

static void session_cb(ziti_session *session, ziti_error *err, void *ctx) {
    struct ziti_init_req *init_req = ctx;
    ziti_context ztx = init_req->ztx;
    ztx->loop_thread = uv_thread_self();

    int errCode = err ? code_to_error(err->code) : ZITI_OK;
    ziti_event_t ev = {
            .type = ZitiContextEvent,
            .event.ctx = {
                    .ctrl_status = ZITI_OK,
                    .err = NULL,
            }};

    if (session) {
        ZITI_LOG(DEBUG, "%s successfully => api_session[%s]", ztx->session ? "refreshed" : "logged in", session->id);

        ziti_session *old_session = ztx->session;
        ztx->session = session;

        free_ziti_session(old_session);
        FREE(old_session);


        if (session->expires) {
            uv_timeval64_t now;
            uv_gettimeofday(&now);
            ZITI_LOG(DEBUG, "ziti API session expires in %ld seconds", (long) (session->expires->tv_sec - now.tv_sec));
            long delay = (session->expires->tv_sec - now.tv_sec) * 3 / 4;
            uv_timer_start(&ztx->session_timer, session_refresh, delay * 1000, 0);
        }

        if (ztx->opts->refresh_interval > 0 && !uv_is_active((const uv_handle_t *) &ztx->refresh_timer)) {
            ZITI_LOG(DEBUG, "refresh_interval set to %ld seconds", ztx->opts->refresh_interval);
            uv_timer_start(&ztx->refresh_timer, services_refresh, 0, ztx->opts->refresh_interval * 1000);
        } else if (ztx->opts->refresh_interval == 0) {
            ZITI_LOG(DEBUG, "refresh_interval not specified");
            uv_timer_stop(&ztx->refresh_timer);
        }

        posture_init(ztx, 20);

    } else if (err) {
        ev.event.ctx.ctrl_status = errCode;
        ev.event.ctx.err = err->message;
        ZITI_LOG(WARN, "failed to get session from ctrl[%s] %s[%d] %s",
                 ztx->opts->controller, err->code, errCode, err->message);

        if (errCode == ZITI_NOT_AUTHORIZED) {
            if (ztx->session || !init_req->login) {
                // previously successfully logged in
                // maybe just session expired
                // just try to re-auth
                ziti_re_auth(ztx);
                errCode = ztx->ctrl_status; // do not trigger event yet
            } else {
                // cannot login or re-auth -- identity no longer valid
                // notify service removal, and state
                ZITI_LOG(ERROR, "identity[%s] cannot authenticate with ctrl[%s]", ztx->opts->config,
                         ztx->opts->controller);
                ziti_event_t service_event = {
                        .type = ZitiServiceEvent,
                        .event.service = {
                                .removed = calloc(model_map_size(&ztx->services) + 1, sizeof(ziti_service *)),
                                .added = NULL,
                                .changed = NULL,
                        }
                };

                const char *name;
                ziti_service *srv;
                size_t idx = 0;
                MODEL_MAP_FOREACH(name, srv, &ztx->services) {
                    service_event.event.service.removed[idx++] = srv;
                }

                ziti_send_event(ztx, &service_event);
                model_map_clear(&ztx->services, (_free_f) free_ziti_service);

                uv_timer_stop(&ztx->session_timer);
                uv_timer_stop(&ztx->refresh_timer);
                if (ztx->posture_checks != NULL) {
                    uv_timer_stop(&ztx->posture_checks->timer);
                }
            }
        } else {
            uv_timer_start(&ztx->session_timer, session_refresh, 5 * 1000, 0);
        }
    } else {
        ZITI_LOG(ERROR, "%s: no session or error received", ziti_errorstr(ZITI_WTF));
    }

    if (ztx->ctrl_status != errCode) {
        ztx->ctrl_status = errCode;
        ziti_send_event(ztx, &ev);
    }

    free_ziti_error(err);
    FREE(init_req);
}

static void version_cb(ziti_version *v, ziti_error *err, void *ctx) {
    ziti_context ztx = ctx;
    if (err != NULL) {
        ZITI_LOG(ERROR, "failed to get controller version from %s %s(%s)",
                 ztx->opts->controller, err->code, err->message);
        free_ziti_error(err);
        FREE(err);
    } else {
        ZITI_LOG(INFO, "connected to controller %s version %s(%s %s)",
                 ztx->opts->controller, v->version, v->revision, v->build_date);
        free_ziti_version(v);
        FREE(v);
    }
}

void ziti_invalidate_session(ziti_context ztx, ziti_net_session *session, const char *service_id, const char* type) {
    if (session == NULL) {
        return;
    }

    if (strcmp(TYPE_DIAL, type) == 0) {
        ziti_net_session *s = model_map_get(&ztx->sessions, service_id);
        if (s != session) {
            // already removed or different one
            // passed reference is no longer valid
            session = NULL;
        }
        else if (s == session) {
            model_map_remove(&ztx->sessions, session->service_id);
        }
    }

    free_ziti_net_session(session);
    FREE(session);
}

static const ziti_version sdk_version = {
        .version = to_str(ZITI_VERSION),
        .revision = to_str(ZITI_COMMIT),
        .build_date = to_str(BUILD_DATE)
};

const ziti_version *ziti_get_version() {
    return &sdk_version;
}

static void grim_reaper(uv_prepare_t *p) {
    ziti_context ztx = p->data;

    int total = 0;
    int count = 0;

    ziti_connection conn = LIST_FIRST(&ztx->connections);
    while (conn != NULL) {
        ziti_connection try_close = conn;
        total++;
        conn = LIST_NEXT(conn, next);
        count += close_conn_internal(try_close);
    }
    if (count > 0) {
        ZITI_LOG(DEBUG, "reaped %d closed (out of %d total) connections", count, total);
    }
}

void ziti_on_channel_event(ziti_channel_t *ch, ziti_router_status status, ziti_context ztx) {
    ziti_event_t ev = {
            .type = ZitiRouterEvent,
            .event.router = {
                    .name = ch->name,
                    .version = ch->version,
                    .status = status,
            }
    };

    ziti_send_event(ztx, &ev);
}<|MERGE_RESOLUTION|>--- conflicted
+++ resolved
@@ -62,31 +62,6 @@
 
 static void grim_reaper(uv_prepare_t *p);
 
-<<<<<<< HEAD
-=======
-#define CONN_STATES(XX) \
-XX(Initial)\
-    XX(Connecting)\
-    XX(Connected)\
-    XX(Binding)\
-    XX(Bound)\
-    XX(Accepting) \
-    XX(Closed)
-
-static const char *strstate(enum conn_state st) {
-#define state_case(s) case s: return #s;
-
-    switch (st) {
-
-        CONN_STATES(state_case)
-
-        default:
-            return "<unknown>";
-    }
-#undef state_case
-}
-
->>>>>>> 68871fcc
 static size_t parse_ref(const char *val, const char **res) {
     size_t len = 0;
     *res = NULL;
