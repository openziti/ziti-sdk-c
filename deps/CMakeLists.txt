
include(FetchContent)

# allow downstream projects to pull tlsuv on their own
if (NOT TARGET tlsuv)
    if (tlsuv_DIR)
        add_subdirectory(${tlsuv_DIR}
                ${CMAKE_CURRENT_BINARY_DIR}/tlsuv)
    else ()
        FetchContent_Declare(tlsuv
            GIT_REPOSITORY https://github.com/openziti/tlsuv.git
<<<<<<< HEAD
                GIT_TAG v0.31.4
=======
            GIT_TAG v0.31.4
            )
    FetchContent_MakeAvailable(tlsuv)

endif (tlsuv_DIR)

FetchContent_Declare(subcommand
        GIT_REPOSITORY https://github.com/openziti/subcommands.c.git
        GIT_TAG main
>>>>>>> 92c7d63f
        )
        FetchContent_MakeAvailable(tlsuv)
    endif (tlsuv_DIR)
endif () # tlsuv TARGET



<|MERGE_RESOLUTION|>--- conflicted
+++ resolved
@@ -8,20 +8,8 @@
                 ${CMAKE_CURRENT_BINARY_DIR}/tlsuv)
     else ()
         FetchContent_Declare(tlsuv
-            GIT_REPOSITORY https://github.com/openziti/tlsuv.git
-<<<<<<< HEAD
+                GIT_REPOSITORY https://github.com/openziti/tlsuv.git
                 GIT_TAG v0.31.4
-=======
-            GIT_TAG v0.31.4
-            )
-    FetchContent_MakeAvailable(tlsuv)
-
-endif (tlsuv_DIR)
-
-FetchContent_Declare(subcommand
-        GIT_REPOSITORY https://github.com/openziti/subcommands.c.git
-        GIT_TAG main
->>>>>>> 92c7d63f
         )
         FetchContent_MakeAvailable(tlsuv)
     endif (tlsuv_DIR)
